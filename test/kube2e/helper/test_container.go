package helper

import (
	"context"
	"fmt"
	"io"
	"strings"
	"time"

	"github.com/solo-io/gloo/pkg/utils/kubeutils"

	"github.com/pkg/errors"
	"github.com/solo-io/go-utils/log"

	"github.com/solo-io/go-utils/testutils"

	corev1 "k8s.io/api/core/v1"
	metav1 "k8s.io/apimachinery/pkg/apis/meta/v1"
	"k8s.io/client-go/kubernetes"
)

var _ TestUpstreamServer = &testServer{}
var _ TestContainer = &testServer{}
var _ TestContainer = &testContainer{}

// A TestContainer is a general-purpose abstraction over a container in which we might
// execute cURL or other, arbitrary commands via kubectl.
type TestContainer interface {
	DeployResources(timeout time.Duration) error
	TerminatePod() error
	DeleteService() error
	TerminatePodAndDeleteService() error
	CanCurl() bool
<<<<<<< HEAD
	// Checks the response of the request eventually meets expectation
	CurlEventuallyShouldRespond(opts CurlOpts, response interface{}, ginkgoOffset int, timeout ...time.Duration)
	// Checks all of the output of the curl command eventually meets expectation
=======
	// CurlEventuallyShouldRespond checks the response of the request eventually meets expectation
	// The response is type interface{}. See the actual implementation for which types are supported
	CurlEventuallyShouldRespond(opts CurlOpts, response interface{}, ginkgoOffset int, timeout ...time.Duration)
	// CurlEventuallyShouldOutput checks all the output of the curl command eventually meets expectation
	// The response is type interface{}. See the actual implementation for which types are supported
>>>>>>> d78ad3d7
	CurlEventuallyShouldOutput(opts CurlOpts, output interface{}, ginkgoOffset int, timeout ...time.Duration)
	Curl(opts CurlOpts) (string, error)
	Exec(command ...string) (string, error)
	ExecAsync(args ...string) (io.Reader, chan struct{}, error)
}

// A TestUpstreamServer is an extension of a TestContainer which is typically run with the defaultTestServerImage.
// It is used to deploy test http/https services
type TestUpstreamServer interface {
	TestContainer
	DeployServer(timeout time.Duration) error
	DeployServerTls(timeout time.Duration, crt, key []byte) error
}

func newTestContainer(namespace, imageTag, echoName string, port int32) (*testContainer, error) {
	cfg, err := kubeutils.GetRestConfigWithKubeContext("")
	if err != nil {
		return nil, err
	}
	kube, err := kubernetes.NewForConfig(cfg)
	if err != nil {
		return nil, err
	}

	return &testContainer{
		namespace: namespace,
		kube:      kube,

		echoName: echoName,
		port:     port,
		imageTag: imageTag,
	}, nil
}

// This object represents a container that gets deployed to the cluster to support testing.
type testContainer struct {
	containerImageName string
	containerPort      uint
	namespace          string
	kube               kubernetes.Interface

	imageTag string
	echoName string
	port     int32
}

func (t *testContainer) DeployResources(timeout time.Duration) error {
	return t.deploy(timeout)
}

// Deploys the http echo to the kubernetes cluster the kubeconfig is pointing to and waits for the given time for the
// http-echo pod to be running.
func (t *testContainer) deploy(timeout time.Duration) error {
	zero := int64(0)
	labels := map[string]string{"gloo": t.echoName}
	metadata := metav1.ObjectMeta{
		Name:      t.echoName,
		Namespace: t.namespace,
		Labels:    labels,
	}

	// Create http echo pod
	if _, err := t.kube.CoreV1().Pods(t.namespace).Create(context.Background(), &corev1.Pod{
		ObjectMeta: metadata,
		Spec: corev1.PodSpec{
			TerminationGracePeriodSeconds: &zero,
			Containers: []corev1.Container{
				{
					Image:           t.imageTag,
					ImagePullPolicy: corev1.PullIfNotPresent,
					Name:            t.echoName,
				},
			},
		},
	}, metav1.CreateOptions{}); err != nil {
		return err
	}

	// Create http echo service
	if _, err := t.kube.CoreV1().Services(t.namespace).Create(context.Background(), &corev1.Service{
		ObjectMeta: metadata,
		Spec: corev1.ServiceSpec{
			Ports: []corev1.ServicePort{
				{
					Name:     "http",
					Protocol: corev1.ProtocolTCP,
					Port:     t.port,
				},
			},
			Selector: labels,
		},
	}, metav1.CreateOptions{}); err != nil {
		return err
	}

	// added to check the time it takes to deploy the pods. This will allow us to
	// comment on the caller why we selected the timeout and what to troubleshoot
	// if it is exceeded.
	// Currently this is at ~4 seconds in CI.
	tStart := time.Now()
	// Wait until the http echo pod is running
	ctx, cancel := context.WithTimeout(context.Background(), timeout)
	defer cancel()
	if err := testutils.WaitPodsRunning(ctx, time.Second, t.namespace, "gloo="+t.echoName); err != nil {
		return err
	}

	log.Printf("deployed %s in %s", t.echoName, time.Now().Sub(tStart)/time.Second)

	return nil
}

func (t *testContainer) TerminatePod() error {
	if err := testutils.Kubectl("delete", "pod", "-n", t.namespace, t.echoName, "--grace-period=0"); err != nil {
		return errors.Wrapf(err, "deleting %s pod", t.echoName)
	}
	return nil
}

func (t *testContainer) DeleteService() error {
	if err := testutils.Kubectl("delete", "service", "-n", t.namespace, t.echoName, "--grace-period=0"); err != nil {
		return errors.Wrapf(err, "deleting %s service", t.echoName)
	}
	return nil
}

func (t *testContainer) TerminatePodAndDeleteService() error {
	if err := t.TerminatePod(); err != nil {
		return err
	}
	if err := t.DeleteService(); err != nil {
		return err
	}
	return nil
}

// testContainer executes a command inside the testContainer container
func (t *testContainer) Exec(command ...string) (string, error) {
	args := append([]string{"exec", "-i", t.echoName, "-n", t.namespace, "--"}, command...)
	return testutils.KubectlOut(args...)
}

// Cp copies files into the testContainer container
func (t *testContainer) Cp(files map[string]string) error {
	for k, v := range files {
		if err := testutils.Kubectl("cp", k, fmt.Sprintf("%s/%s:%s", t.namespace, t.echoName, v)); err != nil {
			return err
		}
	}
	return nil
}

// ExecAsync executes a command inside the testContainer container
// returning a buffer that can be read from as it executes
func (t *testContainer) ExecAsync(args ...string) (io.Reader, chan struct{}, error) {
	args = append([]string{"exec", "-i", t.echoName, "-n", t.namespace, "--"}, args...)
	return testutils.KubectlOutAsync(args...)
}

func (t *testContainer) ExecChan(r io.Reader, args ...string) (<-chan io.Reader, chan struct{}, error) {
	args = append([]string{"exec", "-i", t.echoName, "-n", t.namespace, "--"}, args...)
	return testutils.KubectlOutChan(r, args...)
}

func (t *testContainer) CanCurl() bool {
	if out, err := t.Exec("curl", "--version"); err != nil || !strings.HasPrefix(out, "curl") {
		return false
	}
	return true
}<|MERGE_RESOLUTION|>--- conflicted
+++ resolved
@@ -31,17 +31,11 @@
 	DeleteService() error
 	TerminatePodAndDeleteService() error
 	CanCurl() bool
-<<<<<<< HEAD
-	// Checks the response of the request eventually meets expectation
-	CurlEventuallyShouldRespond(opts CurlOpts, response interface{}, ginkgoOffset int, timeout ...time.Duration)
-	// Checks all of the output of the curl command eventually meets expectation
-=======
 	// CurlEventuallyShouldRespond checks the response of the request eventually meets expectation
 	// The response is type interface{}. See the actual implementation for which types are supported
 	CurlEventuallyShouldRespond(opts CurlOpts, response interface{}, ginkgoOffset int, timeout ...time.Duration)
 	// CurlEventuallyShouldOutput checks all the output of the curl command eventually meets expectation
 	// The response is type interface{}. See the actual implementation for which types are supported
->>>>>>> d78ad3d7
 	CurlEventuallyShouldOutput(opts CurlOpts, output interface{}, ginkgoOffset int, timeout ...time.Duration)
 	Curl(opts CurlOpts) (string, error)
 	Exec(command ...string) (string, error)
