package gateway_test

import (
	"context"
	"fmt"
	"net/http"
	"os"
	"strings"
	"time"

	"github.com/solo-io/go-utils/threadsafe"

	"github.com/solo-io/gloo/pkg/utils/kubeutils"
	"github.com/solo-io/gloo/pkg/utils/kubeutils/portforward"

	testmatchers "github.com/solo-io/gloo/test/gomega/matchers"

	"github.com/google/uuid"

	"github.com/solo-io/gloo/projects/gloo/pkg/api/compress"

	"github.com/solo-io/gloo/test/ginkgo/parallel"

	"github.com/onsi/gomega/types"

	ratelimit2 "github.com/solo-io/gloo/projects/gloo/api/external/solo/ratelimit"
	v1alpha1skv1 "github.com/solo-io/gloo/projects/gloo/pkg/api/external/solo/ratelimit"
	"github.com/solo-io/solo-apis/pkg/api/ratelimit.solo.io/v1alpha1"
	rlv1alpha1 "github.com/solo-io/solo-apis/pkg/api/ratelimit.solo.io/v1alpha1"
	gloo_matchers "github.com/solo-io/solo-kit/test/matchers"

	"github.com/solo-io/gloo/projects/gloo/pkg/api/v1/options/static"

	"github.com/solo-io/gloo/projects/gloo/pkg/api/v1/gloosnapshot"
	"github.com/solo-io/gloo/projects/gloo/pkg/utils"

	"github.com/solo-io/gloo/projects/gloo/pkg/api/grpc/debug"
	"google.golang.org/grpc"

	gloostatusutils "github.com/solo-io/gloo/pkg/utils/statusutils"

	"github.com/solo-io/solo-kit/pkg/api/v1/resources"
	"sigs.k8s.io/controller-runtime/pkg/client"

	"github.com/golang/protobuf/ptypes/empty"
	"github.com/golang/protobuf/ptypes/wrappers"

	. "github.com/onsi/ginkgo/v2"
	. "github.com/onsi/gomega"
	"github.com/rotisserie/eris"
	"github.com/solo-io/gloo/projects/discovery/pkg/fds/syncer"
	gatewayv1 "github.com/solo-io/gloo/projects/gateway/pkg/api/v1"
	"github.com/solo-io/gloo/projects/gateway/pkg/defaults"
	gwtranslator "github.com/solo-io/gloo/projects/gateway/pkg/translator"
	gloov1 "github.com/solo-io/gloo/projects/gloo/pkg/api/v1"
	"github.com/solo-io/gloo/projects/gloo/pkg/api/v1/core/matchers"
	gloov1plugins "github.com/solo-io/gloo/projects/gloo/pkg/api/v1/options"
	"github.com/solo-io/gloo/projects/gloo/pkg/api/v1/options/cors"
	grpcv1 "github.com/solo-io/gloo/projects/gloo/pkg/api/v1/options/grpc"
	"github.com/solo-io/gloo/projects/gloo/pkg/api/v1/options/headers"
	gloorest "github.com/solo-io/gloo/projects/gloo/pkg/api/v1/options/rest"
	glootransformation "github.com/solo-io/gloo/projects/gloo/pkg/api/v1/options/transformation"
	"github.com/solo-io/gloo/projects/gloo/pkg/api/v1/ssl"
	defaults2 "github.com/solo-io/gloo/projects/gloo/pkg/defaults"
	kubernetesplugin "github.com/solo-io/gloo/projects/gloo/pkg/plugins/kubernetes"
	"github.com/solo-io/gloo/projects/gloo/pkg/plugins/linkerd"
	"github.com/solo-io/gloo/projects/gloo/pkg/translator"
	"github.com/solo-io/gloo/test/helpers"
	"github.com/solo-io/gloo/test/kube2e"
	"github.com/solo-io/gloo/test/kube2e/helper"
	"github.com/solo-io/solo-kit/pkg/api/v1/clients"
	"github.com/solo-io/solo-kit/pkg/api/v1/resources/core"
	appsv1 "k8s.io/api/apps/v1"
	corev1 "k8s.io/api/core/v1"
	metav1 "k8s.io/apimachinery/pkg/apis/meta/v1"
	"k8s.io/apimachinery/pkg/labels"
	"k8s.io/apimachinery/pkg/util/intstr"
	_ "k8s.io/client-go/plugin/pkg/client/auth/gcp"
	"sigs.k8s.io/yaml"

	admissionregv1 "k8s.io/api/admissionregistration/v1"
)

var _ = Describe("Kube2e: gateway", func() {

	var (
		testServerDestination *gloov1.Destination
		testServerVs          *gatewayv1.VirtualService

		glooResources *gloosnapshot.ApiSnapshot
	)

	BeforeEach(func() {
		// Create a VirtualService routing directly to the testserver kubernetes service
		testServerDestination = &gloov1.Destination{
			DestinationType: &gloov1.Destination_Kube{
				Kube: &gloov1.KubernetesServiceDestination{
					Ref: &core.ResourceRef{
						Namespace: testHelper.InstallNamespace,
						Name:      helper.TestServerName,
					},
					Port: uint32(helper.TestServerPort),
				},
			},
		}
		testServerVs = helpers.NewVirtualServiceBuilder().
			WithName(helper.TestServerName).
			WithNamespace(testHelper.InstallNamespace).
			WithLabel(kube2e.UniqueTestResourceLabel, uuid.New().String()).
			WithDomain(helper.TestServerName).
			WithRoutePrefixMatcher(helper.TestServerName, "/").
			WithRouteActionToSingleDestination(helper.TestServerName, testServerDestination).
			Build()

		// The set of resources that these tests will generate
		glooResources = &gloosnapshot.ApiSnapshot{
			VirtualServices: gatewayv1.VirtualServiceList{
				// many tests route to the TestServer Service so it makes sense to just
				// always create it
				// the other benefit is this ensures that all tests start with a valid Proxy CR
				testServerVs,
			},
		}
	})

	JustBeforeEach(func() {
		err := snapshotWriter.WriteSnapshot(glooResources, clients.WriteOpts{
			Ctx:               ctx,
			OverwriteExisting: false,
		})
		Expect(err).NotTo(HaveOccurred())
	})

	JustAfterEach(func() {
		err := snapshotWriter.DeleteSnapshot(glooResources, clients.DeleteOpts{
			Ctx:            ctx,
			IgnoreNotExist: true,
		})
		Expect(err).NotTo(HaveOccurred())
	})

	Context("tests with orphaned gateways", func() {

		It("correctly sets a status to a single gateway", func() {
			// Delete all VirtualServices to create an "orphaned" Gateway CR
			for _, vs := range glooResources.VirtualServices {
				err := resourceClientset.VirtualServiceClient().Delete(vs.GetMetadata().GetNamespace(), vs.GetMetadata().GetName(), clients.DeleteOpts{Ctx: ctx, IgnoreNotExist: true})
				Expect(err).NotTo(HaveOccurred())
			}

			// demand that a created gateway _has_ a status.  This test is "good enough", as, prior to an orphaned gateway fix,
			// https://github.com/solo-io/gloo/pull/5790, free-floating gateways would never be assigned a status at all (nil)
			Eventually(func() *core.NamespacedStatuses {
				gw, err := resourceClientset.GatewayClient().Read(testHelper.InstallNamespace, defaults.GatewayProxyName, clients.ReadOpts{Ctx: ctx})
				if err != nil {
					return nil
				}
				return gw.GetNamespacedStatuses()
			}, "15s", "0.5s").Should(Not(BeNil()))
		})
	})

	Context("Proxy reconciliation", func() {

		// This function parses a Proxy and determines how many routes are configured to point to the testserver service
		getRoutesToTestServer := func(proxy *gloov1.Proxy) int {
			routesToTestServer := 0
			for _, l := range proxy.Listeners {
				for _, vh := range utils.GetVirtualHostsForListener(l) {
					for _, r := range vh.Routes {
						if action := r.GetRouteAction(); action != nil {
							if single := action.GetSingle(); single != nil {
								if svcDest := single.GetKube(); svcDest != nil {
									if svcDest.Ref.Name == helper.TestServerName &&
										svcDest.Ref.Namespace == testHelper.InstallNamespace &&
										svcDest.Port == uint32(helper.TestServerPort) {
										routesToTestServer += 1
									}
								}
							}
						}
					}
				}
			}
			return routesToTestServer
		}

		It("should process proxy with deprecated label", func() {
			// wait for the expected proxy configuration to be accepted
			helpers.EventuallyResourceAccepted(func() (resources.InputResource, error) {
				proxy, err := resourceClientset.ProxyClient().Read(testHelper.InstallNamespace, defaults.GatewayProxyName, clients.ReadOpts{Ctx: ctx})
				if err != nil {
					return nil, err
				}

				expectedRoutesToTestServer := 1 // we created a virtual service, with a single route to the testserver service
				actualRoutesToTestServer := getRoutesToTestServer(proxy)

				if expectedRoutesToTestServer != actualRoutesToTestServer {
					return nil, eris.Errorf("Expected %d routes to test server service, but found %d", expectedRoutesToTestServer, actualRoutesToTestServer)
				}
				return proxy, nil
			})

			// modify the proxy to use the deprecated label
			// this will simulate proxies that were persisted before the label change
			err := helpers.PatchResource(
				ctx,
				&core.ResourceRef{
					Namespace: testHelper.InstallNamespace,
					Name:      defaults.GatewayProxyName,
				},
				func(resource resources.Resource) resources.Resource {
					proxy := resource.(*gloov1.Proxy)
					proxy.Metadata.Labels = map[string]string{
						"created_by": "gateway",
					}
					return proxy
				},
				resourceClientset.ProxyClient().BaseClient())
			Expect(err).NotTo(HaveOccurred())

			// modify the virtual service to trigger gateway reconciliation
			// any modification will work, for simplicity we duplicate a route on the virtual host
			err = helpers.PatchResource(
				ctx,
				&core.ResourceRef{
					Namespace: testHelper.InstallNamespace,
					Name:      helper.TestServerName,
				},
				func(resource resources.Resource) resources.Resource {
					vs := resource.(*gatewayv1.VirtualService)
					vs.VirtualHost.Routes = append(vs.VirtualHost.Routes, vs.VirtualHost.Routes[0])
					return vs
				},
				resourceClientset.VirtualServiceClient().BaseClient())
			Expect(err).NotTo(HaveOccurred())

			// ensure that the changes from the virtual service are propagated to the proxy
			helpers.EventuallyResourceAccepted(func() (resources.InputResource, error) {
				proxy, err := resourceClientset.ProxyClient().Read(testHelper.InstallNamespace, defaults.GatewayProxyName, clients.ReadOpts{Ctx: ctx})
				if err != nil {
					return nil, err
				}

				expectedRoutesToTestServer := 2 // we duplicated the route to the testserver service
				actualRoutesToTestServer := getRoutesToTestServer(proxy)

				if expectedRoutesToTestServer != actualRoutesToTestServer {
					return nil, eris.Errorf("Expected %d routes to test server service, but found %d", expectedRoutesToTestServer, actualRoutesToTestServer)
				}
				return proxy, nil
			})
		})
	})

	Context("tests with virtual service", func() {

		Context("CompressedProxySpec", Ordered, func() {

			AfterAll(func() {
				// Reset the CompressedProxySpec to False
				kube2e.UpdateSettings(ctx, func(settings *gloov1.Settings) {
					settings.GetGloo().DisableProxyGarbageCollection = &wrappers.BoolValue{Value: false}
					settings.GetGateway().CompressedProxySpec = false
				}, testHelper.InstallNamespace)

				// We delete the existing Proxy so that a new one can be auto-generated without compression
				err := resourceClientset.ProxyClient().Delete(testHelper.InstallNamespace, defaults.GatewayProxyName, clients.DeleteOpts{
					Ctx:            ctx,
					IgnoreNotExist: true,
				})
				Expect(err).NotTo(HaveOccurred())
			})

			DescribeTable("can route to upstream", func(compressedProxy bool) {
				kube2e.UpdateSettings(ctx, func(settings *gloov1.Settings) {
					settings.GetGloo().DisableProxyGarbageCollection = &wrappers.BoolValue{Value: false}
					settings.GetGateway().CompressedProxySpec = compressedProxy
				}, testHelper.InstallNamespace)

				// We delete the existing Proxy so that a new one can be auto-generated according to the `compressedSpec` definition
				err := resourceClientset.ProxyClient().Delete(testHelper.InstallNamespace, defaults.GatewayProxyName, clients.DeleteOpts{
					Ctx:            ctx,
					IgnoreNotExist: true,
				})
				Expect(err).NotTo(HaveOccurred())

				// No-op patch on a resource to ensure translation re-sync's
				err = helpers.PatchResource(
					ctx,
					testServerVs.GetMetadata().Ref(),
					func(resource resources.Resource) resources.Resource {
						resource.GetMetadata().Annotations = map[string]string{
							"gloo-edge-test": "value",
						}
						return resource
					},
					resourceClientset.VirtualServiceClient().BaseClient())
				Expect(err).NotTo(HaveOccurred())

				// Assert that the generated Proxy matches the format we are testing (compressed or not)
				helpers.EventuallyResourceAccepted(func() (resources.InputResource, error) {
					proxy, err := resourceClientset.ProxyClient().Read(testHelper.InstallNamespace, defaults.GatewayProxyName, clients.ReadOpts{
						Ctx: ctx,
					})
					if compressedProxy {
						if proxy.GetMetadata().GetAnnotations()[compress.CompressedKey] != compress.CompressedValue {
							return nil, eris.New("Proxy should be compressed, but it does not contained compressed annotation")
						}
					} else {
						if proxy.GetMetadata().GetAnnotations()[compress.CompressedKey] != "" {
							return nil, eris.New("Proxy should not be compressed, but it does contain compressed annotation")
						}
					}
					return proxy, err
				})

				testHelper.CurlEventuallyShouldRespond(helper.CurlOpts{
					Protocol:          "http",
					Path:              "/",
					Method:            "GET",
					Host:              helper.TestServerName,
					Service:           gatewayProxy,
					Port:              gatewayPort,
					ConnectionTimeout: 1, // this is important, as sometimes curl hangs
					WithoutStats:      true,
					Verbose:           true,
				}, kube2e.TestServerHttpResponse(), 1, 60*time.Second, 1*time.Second)
			},
				EntryDescription("can route to upstreams, compressedProxySpec = %v"),
				Entry(nil, false),
				Entry(nil, true))
		})

		Context("native ssl", func() {

			var secretName = "secret-native-ssl"

			BeforeEach(func() {
				// get the certificate so it is generated in the background
				go helpers.Certificate()

				tlsSecret := helpers.GetTlsSecret(secretName, testHelper.InstallNamespace)
				glooResources.Secrets = gloov1.SecretList{tlsSecret}

				// Modify the VirtualService to include the necessary SslConfig
				testServerVs.SslConfig = &ssl.SslConfig{
					SslSecrets: &ssl.SslConfig_SecretRef{
						SecretRef: &core.ResourceRef{
							Name:      tlsSecret.GetMetadata().GetName(),
							Namespace: tlsSecret.GetMetadata().GetNamespace(),
						},
					},
				}
			})

			It("works with ssl", func() {
				caFile := kube2e.ToFile(helpers.Certificate())
				//goland:noinspection GoUnhandledErrorResult
				defer os.Remove(caFile)

				err := kubeCli.Copy(ctx, caFile, testHelper.InstallNamespace+"/testserver:/tmp/ca.crt")
				Expect(err).NotTo(HaveOccurred())

				testHelper.CurlEventuallyShouldRespond(helper.CurlOpts{
					Protocol:          "https",
					Path:              "/",
					Method:            "GET",
					Host:              helper.TestServerName,
					Service:           defaults.GatewayProxyName,
					Port:              443,
					CaFile:            "/tmp/ca.crt",
					ConnectionTimeout: 1,
					WithoutStats:      true,
				}, ContainSubstring(kube2e.TestServerHttpResponse()), 1, 60*time.Second, 1*time.Second)
			})
		})

		Context("linkerd enabled updates routes with appended headers", func() {

			var (
				httpEcho helper.TestContainer
			)

			BeforeEach(func() {
				var err error

				kube2e.UpdateSettings(ctx, func(settings *gloov1.Settings) {
					Expect(settings.GetGateway().GetCompressedProxySpec()).NotTo(BeNil())
					settings.Linkerd = true
				}, testHelper.InstallNamespace)

				httpEcho, err = helper.NewEchoHttp(testHelper.InstallNamespace)
				Expect(err).NotTo(HaveOccurred())

				err = httpEcho.DeployResources(2 * time.Minute)
				Expect(err).NotTo(HaveOccurred())

				httpEchoDestination := &gloov1.Destination{
					DestinationType: &gloov1.Destination_Upstream{
						Upstream: &core.ResourceRef{
							Namespace: testHelper.InstallNamespace,
							Name:      kubernetesplugin.UpstreamName(testHelper.InstallNamespace, helper.HttpEchoName, helper.HttpEchoPort),
						},
					},
				}
				httpEchoVs := helpers.NewVirtualServiceBuilder().
					WithName(helper.HttpEchoName).
					WithNamespace(testHelper.InstallNamespace).
					WithDomain(helper.HttpEchoName).
					WithRoutePrefixMatcher(helper.HttpEchoName, "/").
					WithRouteActionToSingleDestination(helper.HttpEchoName, httpEchoDestination).
					Build()

				glooResources.VirtualServices = []*gatewayv1.VirtualService{httpEchoVs}
			})

			AfterEach(func() {
				kube2e.UpdateSettings(ctx, func(settings *gloov1.Settings) {
					Expect(settings.GetGateway().GetCompressedProxySpec()).NotTo(BeNil())
					settings.Linkerd = true
				}, testHelper.InstallNamespace)

				err := httpEcho.TerminatePod()
				Expect(err).NotTo(HaveOccurred())

				// TODO: Terminate() should do this as part of its cleanup
				err = resourceClientset.ServiceClient().Delete(testHelper.InstallNamespace, helper.HttpEchoName, clients.DeleteOpts{Ctx: ctx, IgnoreNotExist: true})
				Expect(err).NotTo(HaveOccurred())
			})

			It("appends linkerd headers when linkerd is enabled", func() {
				responseString := fmt.Sprintf(`"%s":"%s.%s.svc.cluster.local:%v"`,
					linkerd.HeaderKey, helper.HttpEchoName, testHelper.InstallNamespace, helper.HttpEchoPort)
				testHelper.CurlEventuallyShouldRespond(helper.CurlOpts{
					Protocol:          "http",
					Path:              "/",
					Method:            "GET",
					Host:              helper.HttpEchoName,
					Service:           gatewayProxy,
					Port:              gatewayPort,
					ConnectionTimeout: 1,
					WithoutStats:      true,
				}, responseString, 1, 60*time.Second, 1*time.Second)
			})
		})

		Context("with a mix of valid and invalid routes on a single virtual service", func() {

			Context("route destination is nonexistent upstream", func() {

				BeforeEach(func() {
					// Add an invalid route to the testServer VirtualService
					// Prepend the route, since the other route is a catch all
					testServerVs.VirtualHost.Routes = append([]*gatewayv1.Route{
						{
							Name: "invalid-route",
							Matchers: []*matchers.Matcher{{
								PathSpecifier: &matchers.Matcher_Prefix{
									Prefix: "/invalid-route",
								},
							}},
							Action: &gatewayv1.Route_RouteAction{
								RouteAction: &gloov1.RouteAction{
									Destination: &gloov1.RouteAction_Single{Single: &gloov1.Destination{
										DestinationType: &gloov1.Destination_Upstream{
											Upstream: &core.ResourceRef{
												Namespace: testHelper.InstallNamespace,
												Name:      "does-not-exist",
											},
										},
									}},
								},
							},
						},
					}, testServerVs.VirtualHost.Routes...)
				})

				It("serves a direct response for the invalid route response", func() {
					// the valid route should work
					testHelper.CurlEventuallyShouldRespond(helper.CurlOpts{
						Protocol:          "http",
						Path:              "/",
						Method:            "GET",
						Host:              helper.TestServerName,
						Service:           gatewayProxy,
						Port:              gatewayPort,
						ConnectionTimeout: 1, // this is important, as sometimes curl hangs
						WithoutStats:      true,
					}, kube2e.TestServerHttpResponse(), 1, 60*time.Second, 1*time.Second)

					// the invalid route should respond with the direct response
					testHelper.CurlEventuallyShouldRespond(helper.CurlOpts{
						Protocol:          "http",
						Path:              "/invalid-route",
						Method:            "GET",
						Host:              helper.TestServerName,
						Service:           gatewayProxy,
						Port:              gatewayPort,
						ConnectionTimeout: 1, // this is important, as sometimes curl hangs
						WithoutStats:      true,
					}, &testmatchers.HttpResponse{
						Body:       ContainSubstring("Gloo Gateway has invalid configuration"),
						StatusCode: http.StatusNotFound,
					}, 1, 60*time.Second, 1*time.Second)
				})
			})

			Context("route prefix is invalid (ref delegation)", func() {

				BeforeEach(func() {
					goodRouteTable := getRouteTable("good-rt", nil, getRouteWithDirectResponse("Good response", "/route-1"))
					// bad RT's prefix does not start with parent's prefix, which should be a warning
					badRouteTable := getRouteTable("bad-rt", nil, getRouteWithDirectResponse("Bad response", "/does-not-match"))

					vsWithRouteTables := helpers.NewVirtualServiceBuilder().
						WithName("vs-with-route-tables").
						WithDomain("rt-delegation").
						WithNamespace(testHelper.InstallNamespace).
						WithRoutePrefixMatcher("good-route", "/route-1").
						WithRouteDelegateActionRef("good-route",
							&core.ResourceRef{
								Name:      "good-rt",
								Namespace: testHelper.InstallNamespace,
							}).
						WithRoutePrefixMatcher("bad-route", "/route-2").
						WithRouteDelegateActionRef("bad-route",
							&core.ResourceRef{
								Name:      "bad-rt",
								Namespace: testHelper.InstallNamespace,
							}).
						Build()

					glooResources.VirtualServices = []*gatewayv1.VirtualService{vsWithRouteTables}
					glooResources.RouteTables = []*gatewayv1.RouteTable{
						goodRouteTable,
						badRouteTable,
					}
				})

				It("invalid route delegated via ref does not prevent updates to valid routes", func() {
					// the good RT should be accepted, but both the VS and bad RT should have a warning
					helpers.EventuallyResourceWarning(func() (resources.InputResource, error) {
						return resourceClientset.VirtualServiceClient().Read(testHelper.InstallNamespace, "vs-with-route-tables", clients.ReadOpts{Ctx: ctx})
					})
					helpers.EventuallyResourceAccepted(func() (resources.InputResource, error) {
						return resourceClientset.RouteTableClient().Read(testHelper.InstallNamespace, "good-rt", clients.ReadOpts{Ctx: ctx})
					})
					helpers.EventuallyResourceWarning(func() (resources.InputResource, error) {
						return resourceClientset.RouteTableClient().Read(testHelper.InstallNamespace, "bad-rt", clients.ReadOpts{Ctx: ctx})
					})

					// the valid route should return the expected direct response
					testHelper.CurlEventuallyShouldRespond(helper.CurlOpts{
						Protocol:          "http",
						Path:              "/route-1",
						Method:            "GET",
						Host:              "rt-delegation",
						Service:           gatewayProxy,
						Port:              gatewayPort,
						ConnectionTimeout: 1,
						WithoutStats:      true,
					}, "Good response", 1, 60*time.Second, 1*time.Second)

					// the invalid route should return a 404
					res, err := testHelper.Curl(helper.CurlOpts{
						Protocol:          "http",
						Path:              "/route-2",
						Method:            "GET",
						Host:              "rt-delegation",
						Service:           gatewayProxy,
						Port:              gatewayPort,
						ConnectionTimeout: 1,
						WithoutStats:      true,
						ReturnHeaders:     true,
					})
					Expect(err).NotTo(HaveOccurred())
					Expect(res).To(ContainSubstring("404 Not Found"))

					// update the response of the good RT
					err = helpers.PatchResource(
						ctx,
						&core.ResourceRef{
							Namespace: testHelper.InstallNamespace,
							Name:      "good-rt",
						},
						func(resource resources.Resource) resources.Resource {
							rt := resource.(*gatewayv1.RouteTable)
							rt.Routes[0].Action = &gatewayv1.Route_DirectResponseAction{
								DirectResponseAction: &gloov1.DirectResponseAction{
									Status: 200,
									Body:   "Updated good response",
								},
							}
							return rt
						},
						resourceClientset.RouteTableClient().BaseClient(),
					)
					Expect(err).NotTo(HaveOccurred())

					// make sure it returns the new response
					testHelper.CurlEventuallyShouldRespond(helper.CurlOpts{
						Protocol:          "http",
						Path:              "/route-1",
						Method:            "GET",
						Host:              "rt-delegation",
						Service:           gatewayProxy,
						Port:              gatewayPort,
						ConnectionTimeout: 1,
						WithoutStats:      true,
					}, "Updated good response", 1, 60*time.Second, 1*time.Second)
				})

			})

			Context("route prefix is invalid (selector delegation)", func() {

				BeforeEach(func() {
					labels := map[string]string{"select": "me"}
					goodRouteTable := getRouteTable("good-rt", labels, getRouteWithDirectResponse("Good response", "/delegate/route-1"))
					// bad RT's prefix does not start with parent's prefix, which should be a warning
					badRouteTable := getRouteTable("bad-rt", labels, getRouteWithDirectResponse("Bad response", "/does-not-match"))

					vsWithRouteTables := helpers.NewVirtualServiceBuilder().
						WithName("vs-with-route-tables").
						WithDomain("rt-delegation").
						WithNamespace(testHelper.InstallNamespace).
						WithRoutePrefixMatcher("good-route", "/delegate").
						WithRouteDelegateActionSelector("good-route",
							&gatewayv1.RouteTableSelector{
								Namespaces: []string{testHelper.InstallNamespace},
								Labels:     labels,
							}).
						Build()

					glooResources.VirtualServices = []*gatewayv1.VirtualService{vsWithRouteTables}
					glooResources.RouteTables = []*gatewayv1.RouteTable{
						goodRouteTable,
						badRouteTable,
					}
				})

				It("invalid route delegated via selector does not prevent updates to valid routes", func() {
					// the good RT should be accepted, but both the VS and bad RT should have a warning
					helpers.EventuallyResourceWarning(func() (resources.InputResource, error) {
						return resourceClientset.VirtualServiceClient().Read(testHelper.InstallNamespace, "vs-with-route-tables", clients.ReadOpts{Ctx: ctx})
					})
					helpers.EventuallyResourceAccepted(func() (resources.InputResource, error) {
						return resourceClientset.RouteTableClient().Read(testHelper.InstallNamespace, "good-rt", clients.ReadOpts{Ctx: ctx})
					})
					helpers.EventuallyResourceWarning(func() (resources.InputResource, error) {
						return resourceClientset.RouteTableClient().Read(testHelper.InstallNamespace, "bad-rt", clients.ReadOpts{Ctx: ctx})
					})

					By("the valid route should return the expected direct response")
					testHelper.CurlEventuallyShouldRespond(helper.CurlOpts{
						Protocol:          "http",
						Path:              "/delegate/route-1",
						Method:            "GET",
						Host:              "rt-delegation",
						Service:           gatewayProxy,
						Port:              gatewayPort,
						ConnectionTimeout: 1,
						WithoutStats:      true,
					}, "Good response", 1, 60*time.Second, 1*time.Second)

					By("the RT should be updated to return a direct response")
					err := helpers.PatchResource(
						ctx,
						&core.ResourceRef{
							Namespace: testHelper.InstallNamespace,
							Name:      "good-rt",
						},
						func(resource resources.Resource) resources.Resource {
							rt := resource.(*gatewayv1.RouteTable)
							rt.Routes[0].Action = &gatewayv1.Route_DirectResponseAction{
								DirectResponseAction: &gloov1.DirectResponseAction{
									Status: 200,
									Body:   "Updated good response",
								},
							}
							return rt
						},
						resourceClientset.RouteTableClient().BaseClient(),
					)
					Expect(err).NotTo(HaveOccurred())

					testHelper.CurlEventuallyShouldRespond(helper.CurlOpts{
						Protocol:          "http",
						Path:              "/delegate/route-1",
						Method:            "GET",
						Host:              "rt-delegation",
						Service:           gatewayProxy,
						Port:              gatewayPort,
						ConnectionTimeout: 1,
						WithoutStats:      true,
					}, "Updated good response", 1, 60*time.Second, 1*time.Second)
				})
			})
		})

		Context("proxy debug endpoint", func() {

			It("Returns proxies", func() {
				portForwarder, err := kubeCli.StartPortForward(ctx,
					portforward.WithDeployment(kubeutils.GlooDeploymentName, testHelper.InstallNamespace),
<<<<<<< HEAD
					portforward.WithRemotePort(9966),
=======
					portforward.WithRemotePort(defaults2.GlooProxyDebugPort),
>>>>>>> d78ad3d7
				)
				Expect(err).NotTo(HaveOccurred())
				defer func() {
					portForwarder.Close()
					portForwarder.WaitForStop()
				}()

				cc, err := grpc.DialContext(ctx, portForwarder.Address(), grpc.WithInsecure())
				Expect(err).NotTo(HaveOccurred())
				debugClient := debug.NewProxyEndpointServiceClient(cc)

				Eventually(func() error {
					referenceProxy, err := resourceClientset.ProxyClient().Read(testHelper.InstallNamespace, defaults.GatewayProxyName, clients.ReadOpts{Ctx: ctx})
					if err != nil {
						return err
					}
					resp, err := debugClient.GetProxies(ctx, &debug.ProxyEndpointRequest{Namespace: testHelper.InstallNamespace, Name: defaults.GatewayProxyName})
					if err != nil {
						return err
					}
					fmt.Sprintf("response %v", resp)
					if len(resp.GetProxies()) != 1 {
						return eris.Errorf("Expected to find 1 proxy, found %d", len(resp.GetProxies()))
					}
					if !resp.GetProxies()[0].Equal(referenceProxy) {
						return eris.Errorf("Expected the proxy from the debug endpoint to equal the proxy from proxyClient")
					}
					return nil
				}, "10s", "1s").ShouldNot(HaveOccurred())
			})
		})
	})

	Context("tests with route tables", func() {

		BeforeEach(func() {
			rt2 := getRouteTable("rt2", nil, getRouteWithDest(testServerDestination, "/root/rt1/rt2"))
			rt1 := getRouteTable("rt1", nil, getRouteWithDelegateRef(rt2.Metadata.Name, "/root/rt1"))

			vs := helpers.NewVirtualServiceBuilder().
				WithName("vs-with-rt").
				WithDomain("rt-delegation").
				WithNamespace(testHelper.InstallNamespace).
				WithRouteDelegateActionRef("route",
					&core.ResourceRef{
						Name:      rt1.GetMetadata().GetName(),
						Namespace: testHelper.InstallNamespace,
					}).
				WithRoutePrefixMatcher("route", "/root").
				WithRouteOptions("route", &gloov1.RouteOptions{PrefixRewrite: &wrappers.StringValue{Value: "/"}}).
				Build()

			glooResources.VirtualServices = []*gatewayv1.VirtualService{vs}
			glooResources.RouteTables = []*gatewayv1.RouteTable{
				rt1,
				rt2,
			}
		})

		It("correctly routes requests to an upstream", func() {
			testHelper.CurlEventuallyShouldRespond(helper.CurlOpts{
				Protocol:          "http",
				Path:              "/root/rt1/rt2",
				Method:            "GET",
				Host:              "rt-delegation",
				Service:           gatewayProxy,
				Port:              gatewayPort,
				ConnectionTimeout: 1, // this is important, as sometimes curl hangs
				WithoutStats:      true,
			}, kube2e.TestServerHttpResponse(), 1, 60*time.Second, 1*time.Second)
		})
	})

	Context("tests with VirtualHostOptions", func() {

		BeforeEach(func() {
			vh1 := &gatewayv1.VirtualHostOption{
				Metadata: &core.Metadata{
					Namespace: testHelper.InstallNamespace,
					Name:      "vh-opt-one",
				},
				Options: &gloov1.VirtualHostOptions{
					HeaderManipulation: &headers.HeaderManipulation{
						RequestHeadersToRemove: []string{"header-from-external-options1"},
					},
					Cors: &cors.CorsPolicy{
						ExposeHeaders: []string{"header-from-extopt1"},
						AllowOrigin:   []string{"some-origin-1"},
					},
				},
			}
			vh2 := &gatewayv1.VirtualHostOption{
				Metadata: &core.Metadata{
					Namespace: testHelper.InstallNamespace,
					Name:      "vh-opt-two",
				},
				Options: &gloov1.VirtualHostOptions{
					HeaderManipulation: &headers.HeaderManipulation{
						RequestHeadersToRemove: []string{"header-from-external-options2"},
					},
					Cors: &cors.CorsPolicy{
						ExposeHeaders: []string{"header-from-extopt2"},
						AllowOrigin:   []string{"some-origin-2"},
					},
					Transformations: &glootransformation.Transformations{
						RequestTransformation: &glootransformation.Transformation{
							TransformationType: &glootransformation.Transformation_TransformationTemplate{
								TransformationTemplate: &glootransformation.TransformationTemplate{
									Headers: map[string]*glootransformation.InjaTemplate{
										"x-header-added-in-opt2": {
											Text: "this header was added in the VirtualHostOption object vhOpt2",
										},
									},
								},
							},
						},
					},
				},
			}

			vs := &gatewayv1.VirtualService{
				Metadata: &core.Metadata{
					Namespace: testHelper.InstallNamespace,
					Name:      "vs",
				},
				VirtualHost: &gatewayv1.VirtualHost{
					Domains: []string{"*"},
					Routes:  []*gatewayv1.Route{getRouteWithDest(testServerDestination, "/")},
					Options: &gloov1.VirtualHostOptions{
						HeaderManipulation: &headers.HeaderManipulation{
							RequestHeadersToRemove: []string{"header-from-vhost"},
						},
					},
					ExternalOptionsConfig: &gatewayv1.VirtualHost_OptionsConfigRefs{
						OptionsConfigRefs: &gatewayv1.DelegateOptionsRefs{
							DelegateOptions: []*core.ResourceRef{
								{
									Namespace: testHelper.InstallNamespace,
									Name:      "vh-opt-one",
								},
								{
									Namespace: testHelper.InstallNamespace,
									Name:      "vh-opt-two",
								},
							},
						},
					},
				},
			}

			glooResources.VirtualServices = gatewayv1.VirtualServiceList{vs}
			glooResources.VirtualHostOptions = gatewayv1.VirtualHostOptionList{
				vh1,
				vh2,
			}
		})

		It("correctly delegates options from VirtualHostOption", func() {
			Eventually(func(g Gomega) {
				// https://onsi.github.io/gomega/#category-3-making-assertions-eminem-the-function-passed-into-codeeventuallycode
				getProxy := func() (resources.InputResource, error) {
					return resourceClientset.ProxyClient().Read(testHelper.InstallNamespace, defaults.GatewayProxyName, clients.ReadOpts{Ctx: ctx})
				}

				proxyInputResource, err := getProxy()
				g.Expect(err).NotTo(HaveOccurred())
				proxy := proxyInputResource.(*gloov1.Proxy)

				for _, l := range proxy.Listeners {
					httpListener := l.GetHttpListener()
					if httpListener == nil {
						continue
					}
					for _, vhost := range httpListener.GetVirtualHosts() {
						opts := vhost.GetOptions()

						// option config on VirtualHost overrides all delegated options
						vsHeaderManipulation := &headers.HeaderManipulation{
							RequestHeadersToRemove: []string{"header-from-vhost"},
						}
						g.Expect(opts.GetHeaderManipulation()).To(gloo_matchers.MatchProto(vsHeaderManipulation))

						// since rt1 is delegated to first, it overrides rt2, which was delegated later
						vhost1Cors := &cors.CorsPolicy{
							ExposeHeaders: []string{"header-from-extopt1"},
							AllowOrigin:   []string{"some-origin-1"},
						}
						g.Expect(opts.GetCors()).To(gloo_matchers.MatchProto(vhost1Cors))

						// options that weren't already set in previously delegated options are set from rt2
						vhost2Transformations := &glootransformation.Transformations{
							RequestTransformation: &glootransformation.Transformation{
								TransformationType: &glootransformation.Transformation_TransformationTemplate{
									TransformationTemplate: &glootransformation.TransformationTemplate{
										Headers: map[string]*glootransformation.InjaTemplate{
											"x-header-added-in-opt2": {
												Text: "this header was added in the VirtualHostOption object vhOpt2",
											},
										},
									},
								},
							},
						}
						g.Expect(opts.GetTransformations()).To(gloo_matchers.MatchProto(vhost2Transformations))
					}
				}

				// Confirm that the Resource is accepted as well
				// If the Proxy has the necessary values, but the resource has been rejected, this test is not behaving
				// properly and should fail
				helpers.EventuallyResourceAccepted(getProxy)

			}, "30s", "1s").Should(Succeed())
		})
	})

	Context("tests with RouteOptions", func() {

		BeforeEach(func() {
			rt1 := &gatewayv1.RouteOption{
				Metadata: &core.Metadata{
					Namespace: testHelper.InstallNamespace,
					Name:      "rt-opt-one",
				},
				Options: &gloov1.RouteOptions{
					HeaderManipulation: &headers.HeaderManipulation{
						RequestHeadersToRemove: []string{"header-from-external-options1"},
					},
					Cors: &cors.CorsPolicy{
						ExposeHeaders: []string{"header-from-extopt1"},
						AllowOrigin:   []string{"some-origin-1"},
					},
				},
			}
			rt2 := &gatewayv1.RouteOption{
				Metadata: &core.Metadata{
					Namespace: testHelper.InstallNamespace,
					Name:      "rt-opt-two",
				},
				Options: &gloov1.RouteOptions{
					HeaderManipulation: &headers.HeaderManipulation{
						RequestHeadersToRemove: []string{"header-from-external-options2"},
					},
					Cors: &cors.CorsPolicy{
						ExposeHeaders: []string{"header-from-extopt2"},
						AllowOrigin:   []string{"some-origin-2"},
					},
					Transformations: &glootransformation.Transformations{
						RequestTransformation: &glootransformation.Transformation{
							TransformationType: &glootransformation.Transformation_TransformationTemplate{
								TransformationTemplate: &glootransformation.TransformationTemplate{
									Headers: map[string]*glootransformation.InjaTemplate{
										"x-header-added-in-opt2": {
											Text: "this header was added in the VirtualHostOption object vhOpt2",
										},
									},
								},
							},
						},
					},
				},
			}

			vs := &gatewayv1.VirtualService{
				Metadata: &core.Metadata{
					Namespace: testHelper.InstallNamespace,
					Name:      "vs",
				},
				VirtualHost: &gatewayv1.VirtualHost{
					Domains: []string{"*"},
					Routes: []*gatewayv1.Route{
						{
							Matchers: []*matchers.Matcher{{
								PathSpecifier: &matchers.Matcher_Prefix{
									Prefix: "/",
								},
							}},
							Action: &gatewayv1.Route_RouteAction{
								RouteAction: &gloov1.RouteAction{
									Destination: &gloov1.RouteAction_Single{
										Single: testServerDestination,
									},
								},
							},
							Options: &gloov1.RouteOptions{
								HeaderManipulation: &headers.HeaderManipulation{
									RequestHeadersToRemove: []string{"header-from-vhost"},
								},
							},
							ExternalOptionsConfig: &gatewayv1.Route_OptionsConfigRefs{
								OptionsConfigRefs: &gatewayv1.DelegateOptionsRefs{
									DelegateOptions: []*core.ResourceRef{
										{
											Namespace: testHelper.InstallNamespace,
											Name:      "rt-opt-one",
										},
										{
											Namespace: testHelper.InstallNamespace,
											Name:      "rt-opt-two",
										},
									},
								},
							},
						},
					},
				},
			}

			glooResources.VirtualServices = gatewayv1.VirtualServiceList{vs}
			glooResources.RouteOptions = gatewayv1.RouteOptionList{
				rt1,
				rt2,
			}
		})

		It("correctly delegates options from RouteOption", func() {
			Eventually(func(g Gomega) {
				// https://onsi.github.io/gomega/#category-3-making-assertions-eminem-the-function-passed-into-codeeventuallycode
				getProxy := func() (resources.InputResource, error) {
					return resourceClientset.ProxyClient().Read(testHelper.InstallNamespace, defaults.GatewayProxyName, clients.ReadOpts{Ctx: ctx})
				}

				proxyInputResource, err := getProxy()
				g.Expect(err).NotTo(HaveOccurred())
				proxy := proxyInputResource.(*gloov1.Proxy)

				for _, l := range proxy.Listeners {
					httpListener := l.GetHttpListener()
					if httpListener == nil {
						continue
					}
					for _, vhost := range httpListener.GetVirtualHosts() {
						for _, route := range vhost.GetRoutes() {
							opts := route.GetOptions()

							// option config on VirtualHost overrides all delegated options
							vsHeaderManipulation := &headers.HeaderManipulation{
								RequestHeadersToRemove: []string{"header-from-vhost"},
							}
							g.Expect(opts.GetHeaderManipulation()).To(gloo_matchers.MatchProto(vsHeaderManipulation))

							// since rt1 is delegated to first, it overrides rt2, which was delegated later
							rt1Cors := &cors.CorsPolicy{
								ExposeHeaders: []string{"header-from-extopt1"},
								AllowOrigin:   []string{"some-origin-1"},
							}
							g.Expect(opts.GetCors()).To(gloo_matchers.MatchProto(rt1Cors))

							// options that weren't already set in previously delegated options are set from rt2
							rt2Transformation := &glootransformation.Transformations{
								RequestTransformation: &glootransformation.Transformation{
									TransformationType: &glootransformation.Transformation_TransformationTemplate{
										TransformationTemplate: &glootransformation.TransformationTemplate{
											Headers: map[string]*glootransformation.InjaTemplate{
												"x-header-added-in-opt2": {
													Text: "this header was added in the VirtualHostOption object vhOpt2",
												},
											},
										},
									},
								},
							}
							g.Expect(opts.GetTransformations()).To(gloo_matchers.MatchProto(rt2Transformation))
						}
					}
				}

				// Confirm that the Resource is accepted as well
				// If the Proxy has the necessary values, but the resource has been rejected, this test is not behaving
				// properly and should fail
				helpers.EventuallyResourceAccepted(getProxy)

			}, "30s", "1s").Should(Succeed())
		})
	})

	Context("upstream discovery", func() {
		var createdServices []string

		var createServicesForPod = func(displayName string, port int32) {
			createdServices = nil
			// create some services
			for i := 0; i < 20; i++ {
				service := &corev1.Service{
					ObjectMeta: metav1.ObjectMeta{
						Name:   fmt.Sprintf("%s-%d", displayName, i),
						Labels: map[string]string{"gloo": displayName},
					},
					Spec: corev1.ServiceSpec{
						Selector: map[string]string{"gloo": displayName},
						Ports: []corev1.ServicePort{{
							Port: port,
						}},
					},
				}
				service, err := resourceClientset.KubeClients().CoreV1().Services(testHelper.InstallNamespace).Create(ctx, service, metav1.CreateOptions{})
				Expect(err).NotTo(HaveOccurred())
				createdServices = append(createdServices, service.Name)
			}
		}

		createServiceWithWatchedLabels := func(svcName string, watchedLabels map[string]string) {
			// merge watchedLabels into service labels
			labels := map[string]string{"gloo": svcName}
			for key, val := range watchedLabels {
				labels[key] = val
			}
			// Write service
			service := &corev1.Service{
				ObjectMeta: metav1.ObjectMeta{
					Name:   svcName,
					Labels: labels,
				},
				Spec: corev1.ServiceSpec{
					Selector: map[string]string{
						"gloo": svcName,
					},
					Ports: []corev1.ServicePort{{
						Port: helper.TestServerPort,
					}},
				},
			}
			service, err := resourceClientset.KubeClients().CoreV1().Services(testHelper.InstallNamespace).Create(ctx, service, metav1.CreateOptions{})
			Expect(err).NotTo(HaveOccurred())
			createdServices = append(createdServices, service.Name)
		}

		getUpstream := func(svcname string) (*gloov1.Upstream, error) {
			upstreamName := kubernetesplugin.UpstreamName(testHelper.InstallNamespace, svcname, helper.TestServerPort)
			return resourceClientset.UpstreamClient().Read(testHelper.InstallNamespace, upstreamName, clients.ReadOpts{})
		}

		// Update the Gloo Discovery WatchLabels setting to the specified value
		setWatchLabels := func(watchLabels map[string]string) {
			kube2e.UpdateSettings(ctx, func(settings *gloov1.Settings) {
				settings.GetDiscovery().UdsOptions = &gloov1.Settings_DiscoveryOptions_UdsOptions{
					WatchLabels: watchLabels,
				}
			}, testHelper.InstallNamespace)
		}
		AfterEach(func() {
			for _, svcName := range createdServices {
				_ = resourceClientset.KubeClients().CoreV1().Services(testHelper.InstallNamespace).Delete(ctx, svcName, metav1.DeleteOptions{})
			}

			setWatchLabels(nil)
		})

		It("should preserve discovery", FlakeAttempts(5), func() {
			// This test has flaked before with the following error:
			// 	Failed to validate Proxy [namespace: gloo-system, name: gateway-proxy] with gloo validation:
			//	Listener Error: SSLConfigError. Reason: SSL secret not found: list did not find secret gloo-system.secret-native-ssl\n\n",
			// This seems to be the result of test pollution since the secret is created in a separate test
			// This has only caused this test, which depends on discovery to flake, so in the meantime, we are adding
			// a flake decorator

			createServicesForPod(helper.TestServerName, helper.TestServerPort)

			for _, svc := range createdServices {
				Eventually(func() (*gloov1.Upstream, error) {
					return getUpstream(svc)
				}, "15s", "0.5s").ShouldNot(BeNil())

				// now set subset config on an upstream:
				err := helpers.PatchResource(
					ctx,
					&core.ResourceRef{
						Namespace: testHelper.InstallNamespace,
						Name:      kubernetesplugin.UpstreamName(testHelper.InstallNamespace, svc, helper.TestServerPort),
					},
					func(resource resources.Resource) resources.Resource {
						upstream := resource.(*gloov1.Upstream)
						upstream.UpstreamType.(*gloov1.Upstream_Kube).Kube.ServiceSpec = &gloov1plugins.ServiceSpec{
							PluginType: &gloov1plugins.ServiceSpec_Grpc{
								Grpc: &grpcv1.ServiceSpec{},
							},
						}
						return upstream
					},
					resourceClientset.UpstreamClient().BaseClient())
				Expect(err).NotTo(HaveOccurred())
			}

			// chill for a few letting discovery reconcile
			time.Sleep(time.Second * 10)

			// validate that all subset settings are still there
			for _, svc := range createdServices {
				// now set subset config on an upstream:
				up, _ := getUpstream(svc)
				spec := up.GetKube().GetServiceSpec()
				Expect(spec).ToNot(BeNil())
				Expect(spec.GetGrpc()).ToNot(BeNil())
			}
		})

		It("Discovers upstream with label that matches watched labels", func() {
			watchedKey := "A"
			watchedValue := "B"
			watchedLabels := map[string]string{watchedKey: watchedValue}
			setWatchLabels(watchedLabels)

			svcName := "uds-test-service"
			createServiceWithWatchedLabels(svcName, watchedLabels)

			Eventually(func() (*gloov1.Upstream, error) {
				return getUpstream(svcName)
			}, "15s", "0.5s").ShouldNot(BeNil())
		})

		It("Does not discover upstream with no label when watched labels are set", func() {
			watchedKey := "A"
			watchedValue := "B"
			watchedLabels := map[string]string{watchedKey: watchedValue}
			setWatchLabels(watchedLabels)

			svcName := "uds-test-service"
			createServiceWithWatchedLabels(svcName, nil)

			Consistently(func() error {
				_, err := getUpstream(svcName)
				return err
			}, "15s", "0.5s").Should(HaveOccurred())
		})

		It("Does not discover upstream with mismatched label value", func() {
			watchedKey := "A"
			watchedValue := "B"
			unwatchedValue := "C"
			watchedLabels := map[string]string{watchedKey: watchedValue}
			setWatchLabels(watchedLabels)

			svcName := "uds-test-service"
			unwatchedLabels := map[string]string{watchedKey: unwatchedValue}
			createServiceWithWatchedLabels(svcName, unwatchedLabels)

			Consistently(func() error {
				_, err := getUpstream(svcName)
				return err
			}, "15s", "0.5s").Should(HaveOccurred())
		})
	})

	Context("tcp", func() {

		var (
			httpEcho            helper.TestContainer
			httpEchoClusterName string
			clusterIp           string
			tcpPort             = corev1.ServicePort{
				Name:       "tcp-proxy",
				Port:       int32(defaults2.TcpPort),
				TargetPort: intstr.FromInt(int(defaults2.TcpPort)),
				Protocol:   "TCP",
			}
		)

		BeforeEach(func() {
			var err error

			httpEcho, err = helper.NewEchoHttp(testHelper.InstallNamespace)
			Expect(err).NotTo(HaveOccurred())

			err = httpEcho.DeployResources(time.Minute)
			Expect(err).NotTo(HaveOccurred())

			gwSvc, err := resourceClientset.KubeClients().CoreV1().Services(testHelper.InstallNamespace).Get(ctx, gatewayProxy, metav1.GetOptions{})
			Expect(err).NotTo(HaveOccurred())

			clusterIp = gwSvc.Spec.ClusterIP
			found := false
			for _, v := range gwSvc.Spec.Ports {
				if v.Name == tcpPort.Name || v.Port == tcpPort.Port {
					found = true
					break
				}
			}
			if !found {
				gwSvc.Spec.Ports = append(gwSvc.Spec.Ports, tcpPort)
			}
			_, err = resourceClientset.KubeClients().CoreV1().Services(testHelper.InstallNamespace).Update(ctx, gwSvc, metav1.UpdateOptions{})
			Expect(err).NotTo(HaveOccurred())

			httpEchoClusterName = translator.UpstreamToClusterName(&core.ResourceRef{
				Namespace: testHelper.InstallNamespace,
				Name:      kubernetesplugin.UpstreamName(testHelper.InstallNamespace, helper.HttpEchoName, helper.HttpEchoPort),
			})
		})

		AfterEach(func() {
			gwSvc, err := resourceClientset.KubeClients().CoreV1().Services(testHelper.InstallNamespace).Get(ctx, gatewayProxy, metav1.GetOptions{})
			Expect(err).NotTo(HaveOccurred())

			ports := make([]corev1.ServicePort, 0, len(gwSvc.Spec.Ports))
			for _, v := range gwSvc.Spec.Ports {
				if v.Name != tcpPort.Name {
					ports = append(ports, v)
				}
			}
			gwSvc.Spec.Ports = ports
			_, err = resourceClientset.KubeClients().CoreV1().Services(testHelper.InstallNamespace).Update(ctx, gwSvc, metav1.UpdateOptions{})
			Expect(err).NotTo(HaveOccurred())

			err = httpEcho.TerminatePod()
			Expect(err).NotTo(HaveOccurred())

			err = resourceClientset.KubeClients().CoreV1().Services(testHelper.InstallNamespace).Delete(ctx, helper.HttpEchoName, metav1.DeleteOptions{})
			Expect(err).NotTo(HaveOccurred())
		})

		Context("routing (tcp)", func() {

			BeforeEach(func() {
				tcpGateway := defaults.DefaultTcpGateway(testHelper.InstallNamespace)
				tcpGateway.GetTcpGateway().TcpHosts = []*gloov1.TcpHost{{
					Name: "one",
					Destination: &gloov1.TcpHost_TcpAction{
						Destination: &gloov1.TcpHost_TcpAction_Single{
							Single: &gloov1.Destination{
								DestinationType: &gloov1.Destination_Kube{
									Kube: &gloov1.KubernetesServiceDestination{
										Ref: &core.ResourceRef{
											Name:      helper.HttpEchoName,
											Namespace: testHelper.InstallNamespace,
										},
										Port: uint32(helper.HttpEchoPort),
									},
								},
							},
						},
					},
				}}

				glooResources.Gateways = gatewayv1.GatewayList{tcpGateway}
			})

			It("correctly routes to the service (tcp)", func() {
				responseString := fmt.Sprintf(`"hostname":"%s"`, gatewayProxy)

				httpEcho.CurlEventuallyShouldOutput(helper.CurlOpts{
					Protocol:          "http",
					Service:           gatewayProxy,
					Port:              int(defaults2.TcpPort),
					ConnectionTimeout: 10,
					Verbose:           true,
				}, responseString, 1, 30*time.Second)
			})

		})

		Context("routing (tcp/tls)", func() {

			const (
				secretName  = "secret-routing-tls"
				gatewayName = "one"
			)

			BeforeEach(func() {
				// Create secret to use for ssl routing
				tlsSecret := helpers.GetTlsSecret(secretName, testHelper.InstallNamespace)
				glooResources.Secrets = gloov1.SecretList{tlsSecret}

				tcpGateway := defaults.DefaultTcpGateway(testHelper.InstallNamespace)
				tcpGateway.GetTcpGateway().TcpHosts = []*gloov1.TcpHost{{
					Name: gatewayName,
					Destination: &gloov1.TcpHost_TcpAction{
						Destination: &gloov1.TcpHost_TcpAction_ForwardSniClusterName{
							ForwardSniClusterName: &empty.Empty{},
						},
					},
					SslConfig: &ssl.SslConfig{
						// Use the translated cluster name as the SNI domain so envoy uses that in the cluster field
						SniDomains: []string{httpEchoClusterName},
						SslSecrets: &ssl.SslConfig_SecretRef{
							SecretRef: &core.ResourceRef{
								Name:      tlsSecret.GetMetadata().GetName(),
								Namespace: tlsSecret.GetMetadata().GetNamespace(),
							},
						},
						// Force http1, as defaulting to 2 fails. The service in question is an http1 service, but as this
						// is a standard TCP connection envoy does not know that, so it must rely on ALPN to figure that out.
						// However, by default the ALPN is set to []string{"h2", "http/1.1"} which favors http2.
						AlpnProtocols: []string{"http/1.1"},
					},
				}}

				glooResources.Gateways = gatewayv1.GatewayList{tcpGateway}

			})

			It("correctly routes to the service (tcp/tls)", func() {
				responseString := fmt.Sprintf(`"hostname":"%s"`, httpEchoClusterName)

				httpEcho.CurlEventuallyShouldOutput(helper.CurlOpts{
					Protocol:          "https",
					Sni:               httpEchoClusterName,
					Service:           clusterIp,
					Port:              int(defaults2.TcpPort),
					ConnectionTimeout: 10,
					SelfSigned:        true,
					Verbose:           true,
				}, responseString, 1, 30*time.Second)
			})

		})

	})

	Context("with subsets and upstream groups", func() {

		var (
			redPod   *corev1.Pod
			bluePod  *corev1.Pod
			greenPod *corev1.Pod
			service  *corev1.Service

			upstreamName string
		)

		BeforeEach(func() {
			pod := &corev1.Pod{
				ObjectMeta: metav1.ObjectMeta{
					GenerateName: "pod",
					Labels:       map[string]string{"app": "redblue", "text": "red"},
				},
				Spec: corev1.PodSpec{
					TerminationGracePeriodSeconds: pointerToInt64(0),
					Containers: []corev1.Container{{
						Name:  "echo",
						Image: kube2e.GetHttpEchoImage(),
						Args:  []string{"-text=\"red-pod\""},
					}},
				}}
			var err error
			redPod, err = resourceClientset.KubeClients().CoreV1().Pods(testHelper.InstallNamespace).Create(ctx, pod, metav1.CreateOptions{})
			Expect(err).NotTo(HaveOccurred())

			pod.Labels["text"] = "blue"
			pod.Spec.Containers[0].Args = []string{"-text=\"blue-pod\""}
			bluePod, err = resourceClientset.KubeClients().CoreV1().Pods(testHelper.InstallNamespace).Create(ctx, pod, metav1.CreateOptions{})
			Expect(err).NotTo(HaveOccurred())

			// green pod - no label
			delete(pod.Labels, "text")
			pod.Spec.Containers[0].Args = []string{"-text=\"green-pod\""}
			greenPod, err = resourceClientset.KubeClients().CoreV1().Pods(testHelper.InstallNamespace).Create(ctx, pod, metav1.CreateOptions{})
			Expect(err).NotTo(HaveOccurred())

			service = &corev1.Service{
				ObjectMeta: metav1.ObjectMeta{
					GenerateName: "redblue",
					Labels:       map[string]string{"app": "redblue"},
				},
				Spec: corev1.ServiceSpec{
					Selector: map[string]string{"app": "redblue"},
					Ports: []corev1.ServicePort{{
						Port: 5678,
					}},
				},
			}
			service, err = resourceClientset.KubeClients().CoreV1().Services(testHelper.InstallNamespace).Create(ctx, service, metav1.CreateOptions{})
			Expect(err).NotTo(HaveOccurred())

			upstreamName = kubernetesplugin.UpstreamName(testHelper.InstallNamespace, service.Name, 5678)
			// wait for upstream to get created by discovery
			helpers.EventuallyResourceAccepted(func() (resources.InputResource, error) {
				return resourceClientset.UpstreamClient().Read(testHelper.InstallNamespace, upstreamName, clients.ReadOpts{Ctx: ctx})
			})
			// add subset spec to upstream
			err = helpers.PatchResource(
				ctx,
				&core.ResourceRef{
					Namespace: testHelper.InstallNamespace,
					Name:      upstreamName,
				},
				func(resource resources.Resource) resources.Resource {
					us := resource.(*gloov1.Upstream)
					us.UpstreamType.(*gloov1.Upstream_Kube).Kube.SubsetSpec = &gloov1plugins.SubsetSpec{
						Selectors: []*gloov1plugins.Selector{{
							Keys: []string{"text"},
						}},
					}
					return us
				},
				resourceClientset.UpstreamClient().BaseClient(),
			)
			Expect(err).NotTo(HaveOccurred())

			upstreamRef := &core.ResourceRef{
				Name:      upstreamName,
				Namespace: testHelper.InstallNamespace,
			}

			ug := &gloov1.UpstreamGroup{
				Metadata: &core.Metadata{
					Name:      "test",
					Namespace: testHelper.InstallNamespace,
				},
				Destinations: []*gloov1.WeightedDestination{
					{
						Weight: &wrappers.UInt32Value{Value: 1},
						Destination: &gloov1.Destination{
							DestinationType: &gloov1.Destination_Upstream{
								Upstream: upstreamRef,
							},
							Subset: &gloov1.Subset{
								Values: map[string]string{"text": "red"},
							},
						},
					},
					{
						Weight: &wrappers.UInt32Value{Value: 1},
						Destination: &gloov1.Destination{
							DestinationType: &gloov1.Destination_Upstream{
								Upstream: upstreamRef,
							},
							Subset: &gloov1.Subset{
								Values: map[string]string{"text": "blue"},
							},
						},
					},
					{
						Weight: &wrappers.UInt32Value{Value: 1},
						Destination: &gloov1.Destination{
							DestinationType: &gloov1.Destination_Upstream{
								Upstream: upstreamRef,
							},
							Subset: &gloov1.Subset{
								Values: map[string]string{"text": ""},
							},
						},
					},
				},
			}

			vs := &gatewayv1.VirtualService{
				Metadata: &core.Metadata{
					Name:      "vs",
					Namespace: testHelper.InstallNamespace,
				},
				VirtualHost: &gatewayv1.VirtualHost{
					Domains: []string{"*"},
					Routes: []*gatewayv1.Route{
						{
							Matchers: []*matchers.Matcher{{
								PathSpecifier: &matchers.Matcher_Prefix{
									Prefix: "/red",
								},
							}},
							Action: &gatewayv1.Route_RouteAction{
								RouteAction: &gloov1.RouteAction{
									Destination: &gloov1.RouteAction_Single{
										Single: &gloov1.Destination{
											DestinationType: &gloov1.Destination_Upstream{
												Upstream: upstreamRef,
											},
											Subset: &gloov1.Subset{
												Values: map[string]string{"text": "red"},
											},
										},
									},
								},
							},
						}, {
							Action: &gatewayv1.Route_RouteAction{
								RouteAction: &gloov1.RouteAction{
									Destination: &gloov1.RouteAction_UpstreamGroup{
										UpstreamGroup: ug.GetMetadata().Ref(),
									},
								},
							},
						},
					},
				},
			}

			glooResources.VirtualServices = gatewayv1.VirtualServiceList{vs}
			glooResources.UpstreamGroups = gloov1.UpstreamGroupList{ug}
		})

		AfterEach(func() {
			if redPod != nil {
				err := resourceClientset.KubeClients().CoreV1().Pods(testHelper.InstallNamespace).Delete(ctx, redPod.Name, metav1.DeleteOptions{GracePeriodSeconds: pointerToInt64(0)})
				Expect(err).NotTo(HaveOccurred())
			}
			if bluePod != nil {
				err := resourceClientset.KubeClients().CoreV1().Pods(testHelper.InstallNamespace).Delete(ctx, bluePod.Name, metav1.DeleteOptions{GracePeriodSeconds: pointerToInt64(0)})
				Expect(err).NotTo(HaveOccurred())
			}
			if greenPod != nil {
				err := resourceClientset.KubeClients().CoreV1().Pods(testHelper.InstallNamespace).Delete(ctx, greenPod.Name, metav1.DeleteOptions{GracePeriodSeconds: pointerToInt64(0)})
				Expect(err).NotTo(HaveOccurred())
			}
			if service != nil {
				err := resourceClientset.KubeClients().CoreV1().Services(testHelper.InstallNamespace).Delete(ctx, service.Name, metav1.DeleteOptions{GracePeriodSeconds: pointerToInt64(0)})
				Expect(err).NotTo(HaveOccurred())
			}

			// Ensure the redblue service is deleted
			helpers.EventuallyObjectDeleted(func() (client.Object, error) {
				return resourceClientset.KubeClients().CoreV1().Services(testHelper.InstallNamespace).Get(ctx, service.Name, metav1.GetOptions{})
			}, "15s", ".5s")

			Eventually(func() error {
				coloredPods, err := resourceClientset.KubeClients().CoreV1().Pods(testHelper.InstallNamespace).List(ctx,
					metav1.ListOptions{LabelSelector: labels.SelectorFromSet(map[string]string{"app": "redblue"}).String()})
				if err != nil {
					return err
				}
				vsList, err := resourceClientset.VirtualServiceClient().List(testHelper.InstallNamespace, clients.ListOpts{Ctx: ctx})
				if err != nil {
					return err
				}
				// After we remove the virtual service, the proxy should be removed as well by the gateway controller
				proxyList, err := resourceClientset.ProxyClient().List(testHelper.InstallNamespace, clients.ListOpts{Ctx: ctx})
				if err != nil {
					return err
				}

				if len(coloredPods.Items)+len(vsList)+len(proxyList) == 0 {
					return nil
				}
				return eris.Errorf("expected all test resources to have been deleted but found: "+
					"%d pods, %d virtual services, %d proxies", len(coloredPods.Items), len(vsList), len(proxyList))
			}, time.Minute, time.Second).Should(BeNil())
		})

		It("routes to subsets and upstream groups", func() {

			// make sure we get all three upstreams:
			testHelper.CurlEventuallyShouldRespond(helper.CurlOpts{
				Protocol:          "http",
				Path:              "/",
				Method:            "GET",
				Host:              gatewayProxy,
				Service:           gatewayProxy,
				Port:              gatewayPort,
				ConnectionTimeout: 1,
				WithoutStats:      true,
			}, "red-pod", 1, 120*time.Second, 1*time.Second)

			testHelper.CurlEventuallyShouldRespond(helper.CurlOpts{
				Protocol:          "http",
				Path:              "/",
				Method:            "GET",
				Host:              gatewayProxy,
				Service:           gatewayProxy,
				Port:              gatewayPort,
				ConnectionTimeout: 1,
				WithoutStats:      true,
			}, "blue-pod", 1, 120*time.Second, 1*time.Second)

			testHelper.CurlEventuallyShouldRespond(helper.CurlOpts{
				Protocol:          "http",
				Path:              "/",
				Method:            "GET",
				Host:              gatewayProxy,
				Service:           gatewayProxy,
				Port:              gatewayPort,
				ConnectionTimeout: 1,
				WithoutStats:      true,
			}, "green-pod", 1, 120*time.Second, 1*time.Second)

			// now make sure we only get the red pod
			redOpts := helper.CurlOpts{
				Protocol:          "http",
				Path:              "/red",
				Method:            "GET",
				Host:              gatewayProxy,
				Service:           gatewayProxy,
				Port:              gatewayPort,
				ConnectionTimeout: 1,
				WithoutStats:      true,
			}

			// try it 10 times
			for i := 0; i < 10; i++ {
				res, err := testHelper.Curl(redOpts)
				Expect(err).NotTo(HaveOccurred())
				Expect(res).To(ContainSubstring("red-pod"))
			}
		})
	})

	Context("matchable hybrid gateway", func() {

		var (
			hybridProxyServicePort = corev1.ServicePort{
				Name:       "hybrid-proxy",
				Port:       int32(defaults2.HybridPort),
				TargetPort: intstr.FromInt(int(defaults2.HybridPort)),
				Protocol:   "TCP",
			}
		)

		exposePortOnGwProxyService := func() {
			gwSvc, err := resourceClientset.KubeClients().CoreV1().Services(testHelper.InstallNamespace).Get(ctx, gatewayProxy, metav1.GetOptions{})
			Expect(err).NotTo(HaveOccurred())

			// Append servicePort if not found already
			found := false
			for _, v := range gwSvc.Spec.Ports {
				if v.Name == hybridProxyServicePort.Name || v.Port == hybridProxyServicePort.Port {
					found = true
					break
				}
			}
			if !found {
				gwSvc.Spec.Ports = append(gwSvc.Spec.Ports, hybridProxyServicePort)
			}

			_, err = resourceClientset.KubeClients().CoreV1().Services(testHelper.InstallNamespace).Update(ctx, gwSvc, metav1.UpdateOptions{})
			Expect(err).NotTo(HaveOccurred())
		}

		BeforeEach(func() {
			exposePortOnGwProxyService()

			// Create a MatchableHttpGateway
			matchableHttpGateway := &gatewayv1.MatchableHttpGateway{
				Metadata: &core.Metadata{
					Name:      "matchable-http-gateway",
					Namespace: testHelper.InstallNamespace,
				},
				HttpGateway: &gatewayv1.HttpGateway{
					// match all virtual services
				},
			}

			// Create a HybridGateway that references that MatchableHttpGateway
			hybridGateway := &gatewayv1.Gateway{
				Metadata: &core.Metadata{
					Name:      fmt.Sprintf("%s-hybrid", defaults.GatewayProxyName),
					Namespace: testHelper.InstallNamespace,
				},
				GatewayType: &gatewayv1.Gateway_HybridGateway{
					HybridGateway: &gatewayv1.HybridGateway{
						DelegatedHttpGateways: &gatewayv1.DelegatedHttpGateway{
							SelectionType: &gatewayv1.DelegatedHttpGateway_Ref{
								Ref: &core.ResourceRef{
									Name:      matchableHttpGateway.GetMetadata().GetName(),
									Namespace: matchableHttpGateway.GetMetadata().GetNamespace(),
								},
							},
						},
					},
				},
				ProxyNames:    []string{defaults.GatewayProxyName},
				BindAddress:   defaults.GatewayBindAddress,
				BindPort:      defaults2.HybridPort,
				UseProxyProto: &wrappers.BoolValue{Value: false},
			}

			glooResources.HttpGateways = gatewayv1.MatchableHttpGatewayList{matchableHttpGateway}
			glooResources.Gateways = gatewayv1.GatewayList{hybridGateway}
		})

		It("works", func() {
			// destination reachable via HttpGateway
			testHelper.CurlEventuallyShouldRespond(helper.CurlOpts{
				Protocol:          "http",
				Path:              "/",
				Method:            "GET",
				Host:              helper.TestServerName,
				Service:           gatewayProxy,
				Port:              gatewayPort,
				ConnectionTimeout: 5, // this is important, as sometimes curl hangs
				WithoutStats:      true,
			}, kube2e.TestServerHttpResponse(), 1, 60*time.Second, 1*time.Second)

			// destination reachable via HybridGateway
			testHelper.CurlEventuallyShouldRespond(helper.CurlOpts{
				Protocol:          "http",
				Path:              "/",
				Method:            "GET",
				Host:              helper.TestServerName,
				Service:           gatewayProxy,
				Port:              int(hybridProxyServicePort.Port),
				ConnectionTimeout: 5, // this is important, as sometimes curl hangs
				WithoutStats:      true,
			}, kube2e.TestServerHttpResponse(), 1, 60*time.Second, 1*time.Second)
		})

	})

	Context("matchable hybrid gateway", func() {

		var (
			hybridProxyServicePort = corev1.ServicePort{
				Name:       "hybrid-proxy",
				Port:       int32(defaults2.HybridPort),
				TargetPort: intstr.FromInt(int(defaults2.HybridPort)),
				Protocol:   "TCP",
			}
		)

		exposePortOnGwProxyService := func() {
			gwSvc, err := resourceClientset.KubeClients().CoreV1().Services(testHelper.InstallNamespace).Get(ctx, gatewayProxy, metav1.GetOptions{})
			Expect(err).NotTo(HaveOccurred())

			// Append servicePort if not found already
			found := false
			for _, v := range gwSvc.Spec.Ports {
				if v.Name == hybridProxyServicePort.Name || v.Port == hybridProxyServicePort.Port {
					found = true
					break
				}
			}
			if !found {
				gwSvc.Spec.Ports = append(gwSvc.Spec.Ports, hybridProxyServicePort)
			}

			_, err = resourceClientset.KubeClients().CoreV1().Services(testHelper.InstallNamespace).Update(ctx, gwSvc, metav1.UpdateOptions{})
			Expect(err).NotTo(HaveOccurred())
		}

		BeforeEach(func() {
			exposePortOnGwProxyService()

			// Create a MatchableHttpGateway
			matchableHttpGateway := &gatewayv1.MatchableHttpGateway{
				Metadata: &core.Metadata{
					Name:      "matchable-http-gateway",
					Namespace: testHelper.InstallNamespace,
				},
				HttpGateway: &gatewayv1.HttpGateway{
					// match all virtual services
				},
			}

			// Create a HybridGateway that references that MatchableHttpGateway
			hybridGateway := &gatewayv1.Gateway{
				Metadata: &core.Metadata{
					Name:      fmt.Sprintf("%s-hybrid", defaults.GatewayProxyName),
					Namespace: testHelper.InstallNamespace,
				},
				GatewayType: &gatewayv1.Gateway_HybridGateway{
					HybridGateway: &gatewayv1.HybridGateway{
						DelegatedHttpGateways: &gatewayv1.DelegatedHttpGateway{
							SelectionType: &gatewayv1.DelegatedHttpGateway_Ref{
								Ref: &core.ResourceRef{
									Name:      matchableHttpGateway.GetMetadata().GetName(),
									Namespace: matchableHttpGateway.GetMetadata().GetNamespace(),
								},
							},
						},
					},
				},
				ProxyNames:    []string{defaults.GatewayProxyName},
				BindAddress:   defaults.GatewayBindAddress,
				BindPort:      defaults2.HybridPort,
				UseProxyProto: &wrappers.BoolValue{Value: false},
			}

			glooResources.HttpGateways = gatewayv1.MatchableHttpGatewayList{matchableHttpGateway}
			glooResources.Gateways = gatewayv1.GatewayList{hybridGateway}
		})

		It("works", func() {
			// destination reachable via HttpGateway
			testHelper.CurlEventuallyShouldRespond(helper.CurlOpts{
				Protocol:          "http",
				Path:              "/",
				Method:            "GET",
				Host:              helper.TestServerName,
				Service:           gatewayProxy,
				Port:              gatewayPort,
				ConnectionTimeout: 5, // this is important, as sometimes curl hangs
				WithoutStats:      true,
			}, kube2e.TestServerHttpResponse(), 1, 60*time.Second, 1*time.Second)

			// destination reachable via HybridGateway
			testHelper.CurlEventuallyShouldRespond(helper.CurlOpts{
				Protocol:          "http",
				Path:              "/",
				Method:            "GET",
				Host:              helper.TestServerName,
				Service:           gatewayProxy,
				Port:              int(hybridProxyServicePort.Port),
				ConnectionTimeout: 5, // this is important, as sometimes curl hangs
				WithoutStats:      true,
			}, kube2e.TestServerHttpResponse(), 1, 60*time.Second, 1*time.Second)
		})

	})

	Context("Validation Configuration", Ordered, func() {
		// These tests explicitly test the behavior of Gloo Edge when our Validation API is modified
		// Ideally all tests run with the most restrictive validation settings, so we try to isolate these tests
		// Also, adjusting the validation configuration takes time to propagate (server restart), so we write tests
		// in order, which allows us to use BeforeAll instead of BeforeEach (https://onsi.github.io/ginkgo/#setup-in-ordered-containers-beforeall-and-afterall)

		expectResourceRejected := func(yaml string, errorMatcher types.GomegaMatcher) {
			GinkgoHelper()

			var stderr threadsafe.Buffer

<<<<<<< HEAD
			_ = kubeCli.ApplyCmd(ctx, []byte(yaml), "-f", "-").SetStderr(&stderr).Run()
=======
			_ = kubeCli.ApplyCmd(ctx, []byte(yaml), "-f", "-").WithStderr(&stderr).Run()
>>>>>>> d78ad3d7
			Expect(string(stderr.Bytes())).To(errorMatcher)
		}

		expectResourceAccepted := func(yaml string) {
			GinkgoHelper()

			err := kubeCli.Apply(ctx, []byte(yaml))
			Expect(err).NotTo(HaveOccurred())

			// To ensure that we do not leave artifacts between tests
			// we clean up the resource after it is accepted
			err = kubeCli.Delete(ctx, []byte(yaml))
			Expect(err).NotTo(HaveOccurred())
		}

		verifyGlooValidationWorks := func() {
			// Validation of Gloo resources requires that a Proxy resource exist
			// Therefore, before the tests start, we must attempt updates that should be rejected
			// They will only be rejected once a Proxy exists in the ApiSnapshot

			placeholderUs := &gloov1.Upstream{
				Metadata: &core.Metadata{
					Name:      "",
					Namespace: testHelper.InstallNamespace,
				},
				UpstreamType: &gloov1.Upstream_Static{
					Static: &static.UpstreamSpec{
						Hosts: []*static.Host{{
							Addr: "~",
						}},
					},
				},
			}
			attempt := 0
			Eventually(func(g Gomega) bool {
				placeholderUs.Metadata.Name = fmt.Sprintf("invalid-placeholder-us-%d", attempt)

				_, err := resourceClientset.UpstreamClient().Write(placeholderUs, clients.WriteOpts{Ctx: ctx})
				if err != nil {
					serr := err.Error()
					g.Expect(serr).Should(ContainSubstring("admission webhook"))
					g.Expect(serr).Should(ContainSubstring("port cannot be empty for host"))
					// We have successfully rejected an invalid upstream
					// This means that the webhook is fully warmed, and contains a Snapshot with a Proxy
					return true
				}

				err = resourceClientset.UpstreamClient().Delete(
					placeholderUs.GetMetadata().GetNamespace(),
					placeholderUs.GetMetadata().GetName(),
					clients.DeleteOpts{Ctx: ctx, IgnoreNotExist: true})
				g.Expect(err).NotTo(HaveOccurred())

				attempt += 1
				return false
			}, time.Second*15, time.Second*1).Should(BeTrue())
		}

		When("allowWarnings=false", Ordered, func() {

			BeforeAll(func() {
				// Set the validation settings to be as strict as possible so that we can trigger
				// rejections by just producing a warning on the resource
				kube2e.UpdateSettings(ctx, func(settings *gloov1.Settings) {
					settings.GetGateway().GetValidation().AllowWarnings = &wrappers.BoolValue{Value: false}
				}, testHelper.InstallNamespace)
			})

			AfterAll(func() {
				kube2e.UpdateSettings(ctx, func(settings *gloov1.Settings) {
					settings.GetGateway().GetValidation().AllowWarnings = &wrappers.BoolValue{Value: true}
				}, testHelper.InstallNamespace)
			})

			It("Rejects invalid Gateway resources", func() {
				verifyGlooValidationWorks()

				// specifically avoiding using a DescribeTable here in order to avoid reinstalling
				// for every test case
				type testCase struct {
					resourceYaml string
					errorMatcher types.GomegaMatcher
				}

				testCases := []testCase{
					{
						resourceYaml: `
apiVersion: gateway.solo.io/v1
kind: VirtualService
metadata:
  name: default
  namespace: ` + testHelper.InstallNamespace + `
spec:
  virtualHoost: {}
`,
						// This is handled by validation schemas now
						// We support matching on number of options, in order to support our nightly tests,
						// which are run using our earliest and latest supported versions of Kubernetes
						errorMatcher: Or(
							// This is the error returned when running Kubernetes <1.25
							ContainSubstring(`ValidationError(VirtualService.spec): unknown field "virtualHoost" in io.solo.gateway.v1.VirtualService.spec`),
							// This is the error returned when running Kubernetes >= 1.25
							ContainSubstring(`Error from server (BadRequest): error when creating "STDIN": VirtualService in version "v1" cannot be handled as a VirtualService: strict decoding error: unknown field "spec.virtualHoost"`)),
					},
					{
						resourceYaml: `
apiVersion: gateway.solo.io/v1
kind: VirtualService
metadata:
  name: method-matcher
  namespace: ` + testHelper.InstallNamespace + `
spec:
  virtualHost:
    domains:
     - unique2
    routes:
      - matchers:
        - exact: /delegated-nonprefix  # not allowed
        delegateAction:
          name: does-not-exist # also not allowed, but caught later
          namespace: anywhere
`,
						errorMatcher: ContainSubstring(gwtranslator.MissingPrefixErr.Error()),
					},
					{
						resourceYaml: `
apiVersion: gateway.solo.io/v1
kind: Gateway
metadata:
  name: gateway-without-type
  namespace: ` + testHelper.InstallNamespace + `
spec:
  bindAddress: '::'
`,
						errorMatcher: ContainSubstring(gwtranslator.MissingGatewayTypeErr.Error()),
					},
					{
						resourceYaml: `
apiVersion: ratelimit.solo.io/v1alpha1
kind: RateLimitConfig
metadata:
  name: rlc
  namespace: gloo-system
spec:
  raw:
    descriptors:
      - key: foo
        value: foo
        rateLimit:
          requestsPerUnit: 1
          unit: MINUTE
    rateLimits:
      - actions:
        - genericKey:
            descriptorValue: bar
`,
						errorMatcher: ContainSubstring("The Gloo Advanced Rate limit API feature 'RateLimitConfig' is enterprise-only"),
					},
				}

				for _, tc := range testCases {
					expectResourceRejected(tc.resourceYaml, tc.errorMatcher)
				}
			})

			It("Rejects invalid Gloo resources", func() {
				verifyGlooValidationWorks()

				// specifically avoiding using a DescribeTable here in order to avoid reinstalling
				// for every test case
				type testCase struct {
					resourceYaml string
					errorMatcher types.GomegaMatcher
				}

				testCases := []testCase{{
					resourceYaml: `
apiVersion: gloo.solo.io/v1
kind: Upstream
metadata:
  name: invalid-upstream
  namespace: gloo-system
spec:
  static:
    hosts:
      - addr: ~
`,
					errorMatcher: ContainSubstring("addr cannot be empty for host\n"),
				}}
				for _, tc := range testCases {
					expectResourceRejected(tc.resourceYaml, tc.errorMatcher)
				}
			})

			Context("secret validation", func() {
				const secretName = "tls-secret"

				BeforeEach(func() {
					tlsSecret := helpers.GetTlsSecret(secretName, testHelper.InstallNamespace)
					glooResources.Secrets = gloov1.SecretList{tlsSecret}

					// Modify the VirtualService to include the created SslConfig
					testServerVs.SslConfig = &ssl.SslConfig{
						SslSecrets: &ssl.SslConfig_SecretRef{
							SecretRef: &core.ResourceRef{
								Name:      tlsSecret.GetMetadata().GetName(),
								Namespace: tlsSecret.GetMetadata().GetNamespace(),
							},
						},
					}
				})

				// There are times when the VirtualService + Proxy do not update Status with the error when deleting the referenced Secret, therefore the validation error doesn't occur.
				// It isn't until later - either a few minutes and/or after forcing an update by updating the VS - that the error status appears.
				// The reason is still unknown, so we retry on flakes in the meantime.
				It("should act as expected with secret validation", func() {
					verifyGlooValidationWorks()

					By("waiting for the modified VS to be accepted")
					helpers.EventuallyResourceAccepted(func() (resources.InputResource, error) {
						return resourceClientset.VirtualServiceClient().Read(testHelper.InstallNamespace, testServerVs.GetMetadata().GetName(), clients.ReadOpts{Ctx: ctx})
					})

					By("failing to delete a secret that is in use")
					err := resourceClientset.KubeClients().CoreV1().Secrets(testHelper.InstallNamespace).Delete(ctx, secretName, metav1.DeleteOptions{})

					Expect(err).To(HaveOccurred())
					Expect(err.Error()).To(testmatchers.ContainSubstrings([]string{"admission webhook", "SSL secret not found", secretName}))

					By("successfully deleting a secret that is no longer in use")
					// We patch the VirtualService to remove the ssl reference, allowing the Secret to be removed
					err = helpers.PatchResource(
						ctx,
						&core.ResourceRef{
							Namespace: testHelper.InstallNamespace,
							Name:      testServerVs.GetMetadata().Name,
						},
						func(resource resources.Resource) resources.Resource {
							vs, ok := resource.(*gatewayv1.VirtualService)
							Expect(ok).To(BeTrue())
							vs.SslConfig = nil
							return vs
						},
						resourceClientset.VirtualServiceClient().BaseClient())
					Expect(err).NotTo(HaveOccurred())
					helpers.EventuallyResourceAccepted(func() (resources.InputResource, error) {
						return resourceClientset.VirtualServiceClient().Read(testHelper.InstallNamespace, testServerVs.GetMetadata().GetName(), clients.ReadOpts{Ctx: ctx})
					})

					// Although these tests delete the secret handled by our SnapshotWriter, because we set `IgnoreNotFound` when deleting snapshot resources, this won't cause an issue.
					Eventually(func() error {
						return resourceClientset.KubeClients().CoreV1().Secrets(testHelper.InstallNamespace).Delete(ctx, secretName, metav1.DeleteOptions{})
					}).WithPolling(500 * time.Millisecond).WithTimeout(30 * time.Second).ShouldNot(HaveOccurred())
				})

				It("can delete a secret that is not in use", func() {
					tlsSecret := helpers.GetKubeSecret("tls-secret-2", testHelper.InstallNamespace)
					tlsSecret, err := resourceClientset.KubeClients().CoreV1().Secrets(testHelper.InstallNamespace).Create(ctx, tlsSecret, metav1.CreateOptions{})
					Expect(err).NotTo(HaveOccurred())

					err = resourceClientset.KubeClients().CoreV1().Secrets(testHelper.InstallNamespace).Delete(ctx, tlsSecret.GetName(), metav1.DeleteOptions{})
					Expect(err).NotTo(HaveOccurred())
				})
			})

		})

		When("allowWarnings=true", Ordered, func() {

			BeforeAll(func() {
				kube2e.UpdateSettings(ctx, func(settings *gloov1.Settings) {
					settings.GetGateway().GetValidation().AllowWarnings = &wrappers.BoolValue{Value: true}
				}, testHelper.InstallNamespace)
			})

			AfterAll(func() {
				// Our tests default to using allowWarnings=true, so we just need to ensure we leave it that way
			})

			It("Accepts valid Gateway resources", func() {
				// specifically avoiding using a DescribeTable here in order to avoid reinstalling
				// for every test case
				type testCase struct {
					resourceYaml string
				}

				testCases := []testCase{
					{
						resourceYaml: `
apiVersion: gateway.solo.io/v1
kind: VirtualService
metadata:
  name: missing-upstream
  namespace: ` + testHelper.InstallNamespace + `
spec:
  virtualHost:
    domains:
     - unique1
    routes:
      - matchers:
        - methods:
           - GET
          prefix: /items/
        routeAction:
          single:
            upstream:
              name: does-not-exist
              namespace: anywhere
`,
					},
				}

				for _, tc := range testCases {
					expectResourceAccepted(tc.resourceYaml)
				}
			})

		})

		// These are the conditions to check secret deletion functionality/validation against current errors with allowWarnings=false and there are warnings
		When("allowWarnings=false, FailurePolicy=Fail and there are warnings", Ordered, func() {
			const (
				secretName       = "tls-secret"
				unusedSecretName = "tls-secret-unused"
			)

			var (
				invalidUpstreamYaml      string
				vsYaml                   string
				pretestFailurePolicyType admissionregv1.FailurePolicyType
			)

			// Before these secret deletion tests, set the failure policy to Fail and setup the resources with warnings
			BeforeAll(func() {
				invalidUpstreamYaml = `
apiVersion: gloo.solo.io/v1
kind: Upstream
metadata:
  name: my-us
  namespace: ` + testHelper.InstallNamespace + `
spec:
  kube:
    serviceName: my-svc
    serviceNamespace: ` + testHelper.InstallNamespace + `
    servicePort: 18081
    serviceSpec:
      grpc: {}`

				vsYaml = `
apiVersion: gateway.solo.io/v1
kind: VirtualService
metadata:
  name: my-vs
spec:
   virtualHost:
    domains:
    - valid.local
    options:
    routes:
    - matchers:
        - prefix: /
      routeAction:
        single:
          upstream:
            name: my-us
            namespace:  ` + testHelper.InstallNamespace

				// Store the current failure policy to restore after the tests
				pretestFailurePolicyType = *kube2e.GetFailurePolicy(ctx, "gloo-gateway-validation-webhook-"+testHelper.InstallNamespace)

				kube2e.UpdateFailurePolicy(ctx, "gloo-gateway-validation-webhook-"+testHelper.InstallNamespace, admissionregv1.Fail)
				// Allow warnings during setup so that we can install the resources
				kube2e.UpdateAllowWarningsSetting(ctx, true, testHelper.InstallNamespace)

				// This should work regardless of whether the warnings are allowed or not, as an invalid upstream is not a warning until it part of a route
				err := kubeCli.Apply(ctx, []byte(invalidUpstreamYaml))
				Expect(err).NotTo(HaveOccurred())

				// Use an "Eventually" here, as this is the step that actually causes the warnings, so the changes need to have been propagated
				Eventually(func(g Gomega) {
					err := kubeCli.Apply(ctx, []byte(vsYaml))
					g.Expect(err).NotTo(HaveOccurred())
				}).WithTimeout(10 * time.Second).WithPolling(500 * time.Millisecond).Should(Succeed())

			})

			AfterAll(func() {
				kube2e.UpdateFailurePolicy(ctx, "gloo-gateway-validation-webhook-"+testHelper.InstallNamespace, pretestFailurePolicyType)
				err := kubeCli.Delete(ctx, []byte(invalidUpstreamYaml))
				Expect(err).NotTo(HaveOccurred())
				err = kubeCli.Delete(ctx, []byte(vsYaml))
				Expect(err).NotTo(HaveOccurred())

				// Our tests default to using allowWarnings=true, so we just need to ensure we leave it that way
				kube2e.UpdateAllowWarningsSetting(ctx, true, testHelper.InstallNamespace)
			})

			// The outer "JustBeforeEach" writes the snapshot, and it will have warnings, so in BeforeEach, allowWarnings is set to true
			BeforeEach(func() {
				// This call is probably redundant becaise of the BeforeAll/AfterEach calls that do the same thing,
				// but it to protects against any changes in the future
				kube2e.UpdateAllowWarningsSetting(ctx, true, testHelper.InstallNamespace)

				tlsSecret := helpers.GetTlsSecret(secretName, testHelper.InstallNamespace)
				glooResources.Secrets = gloov1.SecretList{tlsSecret}

				tlsSecretUnused := helpers.GetTlsSecret(unusedSecretName, testHelper.InstallNamespace)
				glooResources.Secrets = append(glooResources.Secrets, tlsSecretUnused)

				// Modify the VirtualService to include the created SslConfig
				testServerVs.SslConfig = &ssl.SslConfig{
					SslSecrets: &ssl.SslConfig_SecretRef{
						SecretRef: &core.ResourceRef{
							Name:      tlsSecret.GetMetadata().GetName(),
							Namespace: tlsSecret.GetMetadata().GetNamespace(),
						},
					},
				}

			})

			AfterEach(func() {
				kube2e.UpdateAllowWarningsSetting(ctx, true, testHelper.InstallNamespace)

				// Ensure the secrets are deleted after the test. Ignore the errors, as they may have been deleted already
				resourceClientset.KubeClients().CoreV1().Secrets(testHelper.InstallNamespace).Delete(ctx, secretName, metav1.DeleteOptions{})
				resourceClientset.KubeClients().CoreV1().Secrets(testHelper.InstallNamespace).Delete(ctx, unusedSecretName, metav1.DeleteOptions{})

				// Check that they're gone
				_, err := resourceClientset.KubeClients().CoreV1().Secrets(testHelper.InstallNamespace).Get(ctx, secretName, metav1.GetOptions{})
				Expect(err).To(MatchError("secrets \"" + secretName + "\" not found"))
				_, err = resourceClientset.KubeClients().CoreV1().Secrets(testHelper.InstallNamespace).Get(ctx, unusedSecretName, metav1.GetOptions{})
				Expect(err).To(MatchError("secrets \"" + unusedSecretName + "\" not found"))
			})

			// After the outer "JustBeforeEach" writes the snapshot, set allowWarnings to false for the tests
			JustBeforeEach(func() {
				kube2e.UpdateAllowWarningsSetting(ctx, false, testHelper.InstallNamespace)
			})

			It("should act as expected with secret validation", FlakeAttempts(3), func() {
				By("waiting for the modified VS to be accepted")
				helpers.EventuallyResourceAccepted(func() (resources.InputResource, error) {
					return resourceClientset.VirtualServiceClient().Read(testHelper.InstallNamespace, testServerVs.GetMetadata().GetName(), clients.ReadOpts{Ctx: ctx})
				})

				By("Rejecting resource patches due to existing warnings") // Make sure `allowWarnings` is being respected
				err := helpers.PatchResource(
					ctx,
					&core.ResourceRef{
						Namespace: testHelper.InstallNamespace,
						Name:      testServerVs.GetMetadata().Name,
					},
					func(resource resources.Resource) resources.Resource {
						vs, ok := resource.(*gatewayv1.VirtualService)
						Expect(ok).To(BeTrue())
						vs.SslConfig = nil
						return vs
					},
					resourceClientset.VirtualServiceClient().BaseClient())
				Expect(err).To(HaveOccurred())
				Expect(err.Error()).To(testmatchers.ContainSubstrings([]string{"references the service", "which does not exist in namespace"}))

				By("failing to delete a secret that is in use")
				err = resourceClientset.KubeClients().CoreV1().Secrets(testHelper.InstallNamespace).Delete(ctx, secretName, metav1.DeleteOptions{})
				Expect(err).To(HaveOccurred())
				Expect(err.Error()).To(testmatchers.ContainSubstrings([]string{"admission webhook", "SSL secret not found", secretName}))

				// No test for removing a secret from use and deleting it, as the modification to remove the secret from the route would not be allowed due to allowWarnings=false
				By("deleting a secret that is not in use")
				err = resourceClientset.KubeClients().CoreV1().Secrets(testHelper.InstallNamespace).Delete(ctx, unusedSecretName, metav1.DeleteOptions{})
				Expect(err).NotTo(HaveOccurred())

			})

		})

		Context("DisableTransformationValidation", func() {

			var (
				invalidTransformation *glootransformation.Transformations
			)

			BeforeEach(func() {
				validInjaTransform := `{% if default(data.error.message, "") != "" %}400{% else %}{{ header(":status") }}{% endif %}`
				invalidTransformation = &glootransformation.Transformations{
					ClearRouteCache: true,
					ResponseTransformation: &glootransformation.Transformation{
						TransformationType: &glootransformation.Transformation_TransformationTemplate{
							TransformationTemplate: &glootransformation.TransformationTemplate{
								Headers: map[string]*glootransformation.InjaTemplate{
									":status": {Text: strings.TrimSuffix(validInjaTransform, "}")},
								},
							},
						},
					},
				}
			})

			It("rejects invalid inja template in transformation", func() {
				// update the test server vs
				err := helpers.PatchResource(
					ctx,
					&core.ResourceRef{
						Namespace: testServerVs.GetMetadata().GetNamespace(),
						Name:      testServerVs.GetMetadata().GetName(),
					},
					func(resource resources.Resource) resources.Resource {
						vs := resource.(*gatewayv1.VirtualService)
						vs.VirtualHost.Options = &gloov1.VirtualHostOptions{Transformations: invalidTransformation}
						return vs
					},
					resourceClientset.VirtualServiceClient().BaseClient(),
				)
				Expect(err).To(MatchError(ContainSubstring("Failed to parse response template: Failed to parse " +
					"header template ':status': [inja.exception.parser_error] (at 1:92) expected statement close, got '%'")))
			})

			Context("Extractors", func() {
				var (
					// each test will define and then write this extraction to the test server vs
					extraction *glootransformation.Extraction

					// helper used in patchVirtualServiceWithExtraction
					createTransformationFromExtraction = func(extraction *glootransformation.Extraction) *glootransformation.Transformations {
						return &glootransformation.Transformations{
							ClearRouteCache: true,
							ResponseTransformation: &glootransformation.Transformation{
								TransformationType: &glootransformation.Transformation_TransformationTemplate{
									TransformationTemplate: &glootransformation.TransformationTemplate{
										Headers: map[string]*glootransformation.InjaTemplate{
											":path": {Text: "/"},
										},
										Extractors: map[string]*glootransformation.Extraction{
											"foo": extraction,
										},
									},
								},
							},
						}
					}

					// helper used in each test to patch the test server vs to include the extraction
					patchVirtualServiceWithExtraction = func(ctx context.Context, namespace, name string, extraction *glootransformation.Extraction) error {
						return helpers.PatchResource(
							ctx,
							&core.ResourceRef{
								Namespace: namespace,
								Name:      name,
							},
							func(resource resources.Resource) resources.Resource {
								vs := resource.(*gatewayv1.VirtualService)
								vs.VirtualHost.Options = &gloov1.VirtualHostOptions{
									Transformations: createTransformationFromExtraction(extraction),
								}
								return vs
							},
							resourceClientset.VirtualServiceClient().BaseClient(),
						)
					}
				)

				It("Extract mode -- rejects invalid subgroup in transformation", func() {
					extraction = &glootransformation.Extraction{
						Source: &glootransformation.Extraction_Header{
							Header: ":path",
						},
						// note that the regex has no subgroups, but we are trying to extract the first subgroup
						// this should be rejected
						Regex:    ".*",
						Subgroup: 1,
						Mode:     glootransformation.Extraction_EXTRACT,
					}
					// update the test server vs
					err := patchVirtualServiceWithExtraction(ctx, testServerVs.GetMetadata().GetNamespace(), testServerVs.GetMetadata().GetName(), extraction)
					Expect(err).To(MatchError(ContainSubstring("envoy validation mode output: error initializing configuration '': Failed to parse response template: group 1 requested for regex with only 0 sub groups")))
				})

				It("Single replace mode -- rejects invalid subgroup in transformation", func() {
					extraction = &glootransformation.Extraction{
						Source: &glootransformation.Extraction_Header{
							Header: ":path",
						},
						// note that the regex has no subgroups, but we are trying to extract the first subgroup
						// this should be rejected
						Regex:           ".*",
						Subgroup:        1,
						ReplacementText: &wrappers.StringValue{Value: "bar"},
						Mode:            glootransformation.Extraction_SINGLE_REPLACE,
					}
					// update the test server vs
					err := patchVirtualServiceWithExtraction(ctx, testServerVs.GetMetadata().GetNamespace(), testServerVs.GetMetadata().GetName(), extraction)
					Expect(err).To(MatchError(ContainSubstring("envoy validation mode output: error initializing configuration '': Failed to parse response template: group 1 requested for regex with only 0 sub groups")))
				})
			})

			Context("disable_transformation_validation is set", Ordered, func() {

				BeforeAll(func() {
					kube2e.UpdateDisableTransformationValidationSetting(ctx, true, testHelper.InstallNamespace)
				})

				AfterAll(func() {
					kube2e.UpdateDisableTransformationValidationSetting(ctx, false, testHelper.InstallNamespace)
				})

				It("will not reject invalid transformation", func() {
					err := helpers.PatchResource(
						ctx,
						&core.ResourceRef{
							Namespace: testServerVs.GetMetadata().GetNamespace(),
							Name:      testServerVs.GetMetadata().GetName(),
						},
						func(resource resources.Resource) resources.Resource {
							vs := resource.(*gatewayv1.VirtualService)
							vs.VirtualHost.Options = &gloov1.VirtualHostOptions{Transformations: invalidTransformation}
							return vs
						},
						resourceClientset.VirtualServiceClient().BaseClient(),
					)
					Expect(err).NotTo(HaveOccurred())
					Eventually(func(g Gomega) {
						vs, err := resourceClientset.VirtualServiceClient().Read(
							testServerVs.GetMetadata().GetNamespace(),
							testServerVs.GetMetadata().GetName(),
							clients.ReadOpts{Ctx: ctx})
						g.Expect(err).NotTo(HaveOccurred())
						g.Expect(vs.GetVirtualHost().GetOptions().GetTransformations()).To(gloo_matchers.MatchProto(invalidTransformation))
					}).Should(Succeed())

				})
			})

		})

		When("alwaysAccept=true", Ordered, func() {
			// We want to test behaviors when Gloo allows invalid resouces to be persisted

			var uniqueSuffix int

			BeforeAll(func() {
				uniqueSuffix = 0
				kube2e.UpdateAlwaysAcceptSetting(ctx, true, testHelper.InstallNamespace)
			})

			AfterAll(func() {
				// important that we update the always accept setting after removing resources, or else we can have:
				// "validation is disabled due to an invalid resource which has been written to storage.
				// Please correct any Rejected resources to re-enable validation."
				kube2e.UpdateAlwaysAcceptSetting(ctx, false, testHelper.InstallNamespace)
			})

			Context("with a mix of valid and invalid virtual services", FlakeAttempts(3), func() {
				// We have resolved most of the flakiness in this test, but it still occasionally fails
				// We have not been able to reproduce the failure locally, so we are marking it as flaky

				var (
					validVsName, invalidVsName string
				)

				BeforeEach(func() {
					// For each test, uniquely identify the resources using a suffix that is unique per test
					// We quickly apply and delete the same values, so we want to ensure a new snapshot (according to Gloo) is created
					uniqueSuffix += 1
					validVsName = fmt.Sprintf("i-am-valid-%d-%d", uniqueSuffix, parallel.GetParallelProcessCount())
					invalidVsName = fmt.Sprintf("i-am-invalid-%d-%d", uniqueSuffix, parallel.GetParallelProcessCount())

					validVs := helpers.NewVirtualServiceBuilder().
						WithName(validVsName).
						WithNamespace(testHelper.InstallNamespace).
						WithDomain("valid1.com").
						WithRoutePrefixMatcher("route", "/").
						WithRouteActionToUpstreamRef("route",
							&core.ResourceRef{
								Name:      kubernetesplugin.UpstreamName(testHelper.InstallNamespace, helper.TestServerName, helper.TestServerPort),
								Namespace: testHelper.InstallNamespace,
							}).
						Build()

					invalidVs := helpers.NewVirtualServiceBuilder().
						WithName(invalidVsName).
						WithNamespace(testHelper.InstallNamespace).
						WithDomain("invalid.com").
						WithRouteMatcher("route", &matchers.Matcher{}).
						WithRouteOptions("route",
							&gloov1.RouteOptions{
								PrefixRewrite: &wrappers.StringValue{Value: "matcher and action are missing"},
							}).
						Build()

					glooResources.VirtualServices = []*gatewayv1.VirtualService{validVs, invalidVs}
				})

				JustBeforeEach(func() {
					// ensure that we have successfully gotten into an invalid state
					helpers.EventuallyResourceRejected(func() (resources.InputResource, error) {
						return resourceClientset.VirtualServiceClient().Read(testHelper.InstallNamespace, invalidVsName, clients.ReadOpts{
							Ctx: ctx,
						})
					})
				})

				It("propagates the valid virtual services to envoy", func() {
					testHelper.CurlEventuallyShouldRespond(helper.CurlOpts{
						Protocol:          "http",
						Path:              "/",
						Method:            "GET",
						Host:              "valid1.com",
						Service:           gatewayProxy,
						Port:              gatewayPort,
						ConnectionTimeout: 1, // this is important, as sometimes curl hangs
						WithoutStats:      true,
					}, kube2e.TestServerHttpResponse(), 1, 60*time.Second, 1*time.Second)
					testHelper.CurlEventuallyShouldRespond(helper.CurlOpts{
						Protocol:          "http",
						Path:              "/",
						Method:            "GET",
						Host:              "invalid.com",
						Service:           gatewayProxy,
						Port:              gatewayPort,
						ConnectionTimeout: 1, // this is important, as sometimes curl hangs
						WithoutStats:      true,
						Verbose:           true,
					}, ContainSubstring(`HTTP/1.1 404 Not Found`), 1, 60*time.Second, 1*time.Second)
				})

				It("preserves the valid virtual services in envoy when a virtual service has been made invalid", func() {
					invalidVs, err := resourceClientset.VirtualServiceClient().Read(testHelper.InstallNamespace, invalidVsName, clients.ReadOpts{Ctx: ctx})
					Expect(err).NotTo(HaveOccurred())

					validVs, err := resourceClientset.VirtualServiceClient().Read(testHelper.InstallNamespace, validVsName, clients.ReadOpts{Ctx: ctx})
					Expect(err).NotTo(HaveOccurred())

					// make the invalid vs valid and the valid vs invalid
					invalidVh := invalidVs.VirtualHost
					validVh := validVs.VirtualHost
					validVh.Domains = []string{"all-good-in-the-hood.com"}

					invalidVs.VirtualHost = validVh
					validVs.VirtualHost = invalidVh
					statusClient := gloostatusutils.GetStatusClientForNamespace(testHelper.InstallNamespace)
					virtualServiceReconciler := gatewayv1.NewVirtualServiceReconciler(resourceClientset.VirtualServiceClient(), statusClient)
					err = virtualServiceReconciler.Reconcile(testHelper.InstallNamespace, gatewayv1.VirtualServiceList{validVs, invalidVs}, nil, clients.ListOpts{})
					Expect(err).NotTo(HaveOccurred())

					// the original virtual service should work
					testHelper.CurlEventuallyShouldRespond(helper.CurlOpts{
						Protocol:          "http",
						Path:              "/",
						Method:            "GET",
						Host:              "valid1.com",
						Service:           gatewayProxy,
						Port:              gatewayPort,
						ConnectionTimeout: 1, // this is important, as sometimes curl hangs
						WithoutStats:      true,
					}, kube2e.TestServerHttpResponse(), 1, 60*time.Second, 1*time.Second)

					// the fixed virtual service should also work
					testHelper.CurlEventuallyShouldRespond(helper.CurlOpts{
						Protocol:          "http",
						Path:              "/",
						Method:            "GET",
						Host:              "all-good-in-the-hood.com",
						Service:           gatewayProxy,
						Port:              gatewayPort,
						ConnectionTimeout: 1, // this is important, as sometimes curl hangs
						WithoutStats:      true,
					}, kube2e.TestServerHttpResponse(), 1, 60*time.Second, 1*time.Second)
				})

				Context("adds the invalid virtual services back into the proxy", func() {

					var (
						err                  error
						petstoreName         = "petstore"
						petstoreUpstreamName string
						petstoreSvc          *corev1.Service
						petstoreDeployment   *appsv1.Deployment
					)

					BeforeEach(func() {
						petstoreUpstreamName = kubernetesplugin.UpstreamName(testHelper.InstallNamespace, petstoreName, 8080)
						petstoreDeployment, petstoreSvc = petstore(testHelper.InstallNamespace)

						// disable FDS for the petstore, create it without functions
						petstoreSvc.Labels[syncer.FdsLabelKey] = "disabled"

						petstoreSvc, err = resourceClientset.KubeClients().CoreV1().Services(petstoreSvc.Namespace).Create(ctx, petstoreSvc, metav1.CreateOptions{})
						Expect(err).NotTo(HaveOccurred())
						petstoreDeployment, err = resourceClientset.KubeClients().AppsV1().Deployments(petstoreDeployment.Namespace).Create(ctx, petstoreDeployment, metav1.CreateOptions{})
						Expect(err).NotTo(HaveOccurred())

						petstoreVs := helpers.NewVirtualServiceBuilder().
							WithName(petstoreName).
							WithNamespace(testHelper.InstallNamespace).
							WithDomain("petstore.com").
							WithRoutePrefixMatcher(petstoreName, "/").
							WithRouteActionToSingleDestination(petstoreName,
								&gloov1.Destination{
									DestinationType: &gloov1.Destination_Upstream{
										Upstream: &core.ResourceRef{
											Namespace: testHelper.InstallNamespace,
											Name:      petstoreUpstreamName,
										},
									},
									DestinationSpec: &gloov1.DestinationSpec{
										DestinationType: &gloov1.DestinationSpec_Rest{
											Rest: &gloorest.DestinationSpec{
												FunctionName: "findPetById",
											},
										},
									},
								}).
							Build()

						glooResources.VirtualServices = append(glooResources.VirtualServices, []*gatewayv1.VirtualService{
							petstoreVs,
						}...)
					})

					JustBeforeEach(func() {
						// The Upstream should be created by discovery
						helpers.EventuallyResourceAccepted(func() (resources.InputResource, error) {
							return resourceClientset.UpstreamClient().Read(testHelper.InstallNamespace, petstoreUpstreamName, clients.ReadOpts{})
						})

						// the VS should not be rejected since the failure is sanitized by route replacement
						helpers.EventuallyResourceAccepted(func() (resources.InputResource, error) {
							return resourceClientset.VirtualServiceClient().Read(testHelper.InstallNamespace, petstoreName, clients.ReadOpts{})
						})
					})

					AfterEach(func() {
						_ = resourceClientset.KubeClients().CoreV1().Services(petstoreSvc.Namespace).Delete(ctx, petstoreName, metav1.DeleteOptions{})
						helpers.EventuallyObjectDeleted(func() (client.Object, error) {
							return resourceClientset.KubeClients().CoreV1().Services(petstoreSvc.Namespace).Get(ctx, petstoreName, metav1.GetOptions{})
						})

						_ = resourceClientset.KubeClients().AppsV1().Deployments(petstoreDeployment.Namespace).Delete(ctx, petstoreName, metav1.DeleteOptions{})
						helpers.EventuallyObjectDeleted(func() (client.Object, error) {
							return resourceClientset.KubeClients().AppsV1().Deployments(petstoreDeployment.Namespace).Get(ctx, petstoreName, metav1.GetOptions{})
						})
					})

					It("when updating an upstream makes them valid", func() {
						err = helpers.PatchResource(
							ctx,
							&core.ResourceRef{
								Namespace: testHelper.InstallNamespace,
								Name:      petstoreUpstreamName,
							},
							func(resource resources.Resource) resources.Resource {
								us := resource.(*gloov1.Upstream)
								us.Metadata.Labels[syncer.FdsLabelKey] = "enabled"
								return us
							},
							resourceClientset.UpstreamClient().BaseClient(),
						)
						Expect(err).NotTo(HaveOccurred())

						// FDS should update the upstream with discovered rest spec
						// it can take a long time for this to happen, perhaps petstore wasn't healthy yet?
						Eventually(func() interface{} {
							petstoreUs, err := resourceClientset.UpstreamClient().Read(testHelper.InstallNamespace, petstoreUpstreamName, clients.ReadOpts{Ctx: ctx})
							Expect(err).ToNot(HaveOccurred())
							return petstoreUs.GetKube().GetServiceSpec().GetRest().GetSwaggerInfo().GetUrl()
						}, "120s", "1s").ShouldNot(BeEmpty())

						// we have updated an upstream, which prompts Gloo to send a notification to the
						// gateway to resync virtual service status

						// the VS should get accepted
						helpers.EventuallyResourceAccepted(func() (resources.InputResource, error) {
							return resourceClientset.VirtualServiceClient().Read(testHelper.InstallNamespace, petstoreName, clients.ReadOpts{Ctx: ctx})
						})
					})

				})

			})

			Context("RateLimitConfigs", func() {

				var rateLimitConfig *v1alpha1skv1.RateLimitConfig

				BeforeEach(func() {
					rateLimitConfig = &v1alpha1skv1.RateLimitConfig{
						RateLimitConfig: ratelimit2.RateLimitConfig{
							ObjectMeta: metav1.ObjectMeta{
								Name:      "testrlc",
								Namespace: testHelper.InstallNamespace,
							},
							Spec: rlv1alpha1.RateLimitConfigSpec{
								ConfigType: &rlv1alpha1.RateLimitConfigSpec_Raw_{
									Raw: &rlv1alpha1.RateLimitConfigSpec_Raw{
										Descriptors: []*rlv1alpha1.Descriptor{{
											Key:   "generic_key",
											Value: "foo",
											RateLimit: &rlv1alpha1.RateLimit{
												Unit:            rlv1alpha1.RateLimit_MINUTE,
												RequestsPerUnit: 1,
											},
										}},
										RateLimits: []*rlv1alpha1.RateLimitActions{{
											Actions: []*rlv1alpha1.Action{{
												ActionSpecifier: &rlv1alpha1.Action_GenericKey_{
													GenericKey: &rlv1alpha1.Action_GenericKey{
														DescriptorValue: "foo",
													},
												},
											}},
										}},
									},
								},
							},
						},
					}
					glooResources.Ratelimitconfigs = v1alpha1skv1.RateLimitConfigList{rateLimitConfig}
				})

				It("correctly sets a status to a RateLimitConfig", func() {
					// demand that a created ratelimit config _has_ a rejected status.
					Eventually(func(g Gomega) error {
						rlc, err := resourceClientset.RateLimitConfigClient().Read(rateLimitConfig.GetMetadata().GetNamespace(), rateLimitConfig.GetMetadata().GetName(), clients.ReadOpts{Ctx: ctx})
						g.Expect(err).NotTo(HaveOccurred())
						g.Expect(rlc.Status.State).To(Equal(v1alpha1.RateLimitConfigStatus_REJECTED))
						g.Expect(rlc.Status.Message).Should(ContainSubstring("enterprise-only"))
						return nil
					}, "15s", "0.5s").ShouldNot(HaveOccurred())
				})
			})
		})
	})

})

func getRouteTable(name string, labels map[string]string, route *gatewayv1.Route) *gatewayv1.RouteTable {
	return &gatewayv1.RouteTable{
		Metadata: &core.Metadata{
			Name:      name,
			Namespace: testHelper.InstallNamespace,
			Labels:    labels,
		},
		Routes: []*gatewayv1.Route{route},
	}
}

func getRouteWithDirectResponse(message string, path string) *gatewayv1.Route {
	return &gatewayv1.Route{
		Matchers: []*matchers.Matcher{{
			PathSpecifier: &matchers.Matcher_Prefix{
				Prefix: path,
			},
		}},
		Action: &gatewayv1.Route_DirectResponseAction{
			DirectResponseAction: &gloov1.DirectResponseAction{
				Status: 200,
				Body:   message,
			},
		},
	}
}

func getRouteWithDest(dest *gloov1.Destination, path string) *gatewayv1.Route {
	return &gatewayv1.Route{
		Matchers: []*matchers.Matcher{{
			PathSpecifier: &matchers.Matcher_Prefix{
				Prefix: path,
			},
		}},
		Action: &gatewayv1.Route_RouteAction{
			RouteAction: &gloov1.RouteAction{
				Destination: &gloov1.RouteAction_Single{
					Single: dest,
				},
			},
		},
	}
}

func getRouteWithDelegateRef(delegate string, path string) *gatewayv1.Route {
	return &gatewayv1.Route{
		Matchers: []*matchers.Matcher{{
			PathSpecifier: &matchers.Matcher_Prefix{
				Prefix: path,
			},
		}},
		Action: &gatewayv1.Route_DelegateAction{
			DelegateAction: &gatewayv1.DelegateAction{
				DelegationType: &gatewayv1.DelegateAction_Ref{
					Ref: &core.ResourceRef{
						Namespace: testHelper.InstallNamespace,
						Name:      delegate,
					},
				},
			},
		},
	}
}

func petstore(namespace string) (*appsv1.Deployment, *corev1.Service) {
	deployment := fmt.Sprintf(`
##########################
#                        #
#        Example         #
#        Service         #
#                        #
#                        #
##########################
# petstore service
apiVersion: apps/v1
kind: Deployment
metadata:
  labels:
    app: petstore
  name: petstore
  namespace: %s
spec:
  selector:
    matchLabels:
      app: petstore
  replicas: 1
  template:
    metadata:
      labels:
        app: petstore
    spec:
      containers:
      - image: soloio/petstore-example:latest
        name: petstore
        ports:
        - containerPort: 8080
          name: http
`, namespace)

	var dep appsv1.Deployment
	err := yaml.Unmarshal([]byte(deployment), &dep)
	Expect(err).NotTo(HaveOccurred())

	service := fmt.Sprintf(`
---
apiVersion: v1
kind: Service
metadata:
  name: petstore
  namespace: %s
  labels:
    service: petstore
spec:
  ports:
  - port: 8080
    protocol: TCP
  selector:
    app: petstore
`, namespace)

	var svc corev1.Service
	err = yaml.Unmarshal([]byte(service), &svc)
	Expect(err).NotTo(HaveOccurred())

	return &dep, &svc
}<|MERGE_RESOLUTION|>--- conflicted
+++ resolved
@@ -705,11 +705,7 @@
 			It("Returns proxies", func() {
 				portForwarder, err := kubeCli.StartPortForward(ctx,
 					portforward.WithDeployment(kubeutils.GlooDeploymentName, testHelper.InstallNamespace),
-<<<<<<< HEAD
-					portforward.WithRemotePort(9966),
-=======
 					portforward.WithRemotePort(defaults2.GlooProxyDebugPort),
->>>>>>> d78ad3d7
 				)
 				Expect(err).NotTo(HaveOccurred())
 				defer func() {
@@ -1907,11 +1903,7 @@
 
 			var stderr threadsafe.Buffer
 
-<<<<<<< HEAD
-			_ = kubeCli.ApplyCmd(ctx, []byte(yaml), "-f", "-").SetStderr(&stderr).Run()
-=======
 			_ = kubeCli.ApplyCmd(ctx, []byte(yaml), "-f", "-").WithStderr(&stderr).Run()
->>>>>>> d78ad3d7
 			Expect(string(stderr.Bytes())).To(errorMatcher)
 		}
 
