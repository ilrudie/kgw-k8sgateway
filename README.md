--- conflicted
+++ resolved
@@ -1,7 +1,6 @@
 
 
 <h1 align="center">
-<<<<<<< HEAD
     <img src="https://github.com/solo-io/gloo/blob/v2.0.x/docs/content/img/logo-gloo-gateway-horizontal.svg" alt="Gloo Gateway v2" width="800">
   <br> 
   An Envoy-Powered API Gateway
@@ -12,21 +11,7 @@
 > **Important**
 > Gloo Gateway is now a fully conformant Kubernetes Gateway API implementation!
 >
-> The existing Gloo Edge v1 APIs were not changed and continue to be fully supported. To find the latest version for the Gloo Edge v1 API, see the [main branch](https://github.com/solo-io/gloo/tree/main).
-=======
-    <img src="https://github.com/solo-io/gloo/blob/main/docs/content/img/logo-gloo-gateway-horizontal.svg" alt="Gloo Gateway v1 (Gloo Edge)" width="800">
-  <br>
-  An Envoy-Powered API Gateway  
-</h1>
-
-# Important update
-> **Important**
-> Gloo Edge was renamed to Gloo Gateway to align with Solo's support for the Kubernetes Gateway API. The existing Gloo Edge v1 APIs were not changed and continue to be fully supported. To find out more about the new Gloo Gateway v2 API that is based on the Kubernetes Gateway API, see the [v2.0.x branch](https://github.com/solo-io/gloo/tree/v2.0.x). 
-
-## About Gloo Gateway
-
-Gloo Gateway is a powerful Kubernetes-native ingress controller and API gateway. It excels in function-level routing, supports legacy apps, microservices and serverless, offers robust discovery capabilities, integrates seamlessly with open-source projects, and is designed to support hybrid applications with various technologies, architectures, protocols, and clouds.
->>>>>>> 04895139
+> The existing Gloo Edge v1 APIs were not changed and continue to be fully supported.
 
 ## About Gloo Gateway
 Gloo Gateway is a powerful Kubernetes-native ingress controller and API gateway that is based on the Kubernetes Gateway API. It excels in function-level routing, supports legacy apps, microservices and serverless, offers robust discovery capabilities, integrates seamlessly with open-source projects, and is designed to support hybrid applications with various technologies, architectures, protocols, and clouds.
@@ -83,15 +68,11 @@
    helm install default -n gloo-system --create-namespace  oci://ghcr.io/solo-io/helm-charts/gloo-gateway --version 2.0.0-beta1
    ```
 
-<<<<<<< HEAD
 3. Verify that the Gloo Gateway v2 control plane is up and running and that the `gloo-gateway` GatewayClass is created. 
    ```sh
    kubectl get pods -n gloo-system
    kubectl get gatewayclass gloo-gateway 
    ```
-=======
-<BR><center><img src="https://docs.solo.io/gloo-edge/main/img/gloo-architecture-envoys.png" alt="Gloo Gateway Architecture" width="906"></center>
->>>>>>> 04895139
 
 4. Deploy the httpbin sample app, along with a Gateway and HTTPRoute to access it.
    ```sh
@@ -99,20 +80,14 @@
    kubectl rollout status deployment -n httpbin -w
    ```
 
-<<<<<<< HEAD
 5. Send a request through our new Gateway.
    ```sh
    kubectl exec -n httpbin deploy/httpbin -c curl -- curl -v gloo-proxy-http:8080/status/200 -H "host: www.example.com"
    ```
-=======
-- [**Using Gloo Gateway**](#using-gloo-gateway)
-- [**What makes Gloo Gateway unique**](#what-makes-gloo-gateway-unique)
->>>>>>> 04895139
 
 > **Note**
 > To learn more about Gloo Gateway's support for the Kubernetes Gateway API, see the [docs](https://docs.solo.io/gloo-gateway/v2/).
 
-<<<<<<< HEAD
 ### Using Gloo Gateway
 - **Kubernetes Gateway API**: Gloo Gateway is a feature-rich ingress controller, built on top of the Envoy Proxy and fully conformant with the Kubernetes Gateway API.
 - **Next-generation API gateway**: Gloo Gateway provides a long list of API gateway features including rate limiting, circuit breaking, retries, caching, transformation, service-mesh integration, security, external authentication and authorization.
@@ -126,23 +101,6 @@
 - **Function-level routing allows integration of legacy applications, microservices and serverless**: Gloo Gateway can route requests directly to functions. Request to Function can be a serverless function call (e.g. Lambda, Google Cloud Function, OpenFaaS Function, etc.), an API call on a microservice or a legacy service (e.g. a REST API call, OpenAPI operation, XML/SOAP request etc.), or publishing to a message queue (e.g. NATS, AMQP, etc.). This unique ability is what makes Gloo Gateway the only API gateway that supports hybrid apps as well as the only one that does not tie the user to a specific paradigm.
 - **Gloo Gateway incorporates vetted open-source projects to provide broad functionality**: Gloo Gateway supports high-quality features by integrating with top open-source projects, including gRPC, GraphQL, OpenTracing, NATS and more. Gloo Gateway's architecture allows rapid integration of future popular open-source projects as they emerge.
  **Full automated discovery lets users move fast**: Upon launch, Gloo Gateway creates a catalog of all available destinations and continuously keeps them up to date. This takes the responsibility for 'bookkeeping' away from the developers and guarantees that new features become available as soon as they are ready. Gloo Gateway discovers across IaaS, PaaS and FaaS providers as well as Swagger, gRPC, and GraphQL.
-=======
-## Using Gloo Gateway
-- **Kubernetes ingress controller** : Gloo Gateway can function as a feature-rich ingress controller, built on top of the Envoy Proxy. 
-- **Next-generation API gateway** : Gloo Gateway provides a long list of API gateway features including rate limiting, circuit breaking, retries, caching, transformation, service-mesh integration, security, external authentication and authorization. 
-- **Hybrid apps** : Gloo Gateway creates applications that route to backends implemented as microservices, serverless functions and legacy apps. This feature can help users to -
-   - A) Gradually migrate from their legacy code to microservices and serverless.
-   - B) Add new functionalities using cloud-native technologies while maintaining their legacy codebase.
-   - C) Allow different teams in an organization choose different architectures. 
-       See [here](https://www.solo.io/hybrid-app) for more on the Hybrid App paradigm. 
-
-
-## What makes Gloo Gateway unique
-- **Function-level routing allows integration of legacy applications, microservices and serverless** : Gloo Gateway can route requests directly to _functions_. Request to Function can be a serverless function call (e.g. Lambda, Google Cloud Function, OpenFaaS Function, etc.), an API call on a microservice or a legacy service (e.g. a REST API call, OpenAPI operation, XML/SOAP request etc.), or publishing to a message queue (e.g. NATS, AMQP, etc.). This unique ability is what makes Gloo Gateway the only API gateway that supports hybrid apps as well as the only one that does not tie the user to a specific paradigm. 
-- **Gloo Gateway incorporates vetted open-source projects to provide broad functionality** : Gloo Gateway support high-quality features by integrating with top open-source projects, including gRPC, GraphQL, OpenTracing, NATS and more. Gloo Gateway's architecture allows rapid integration of future popular open-source projects as they emerge. 
-- **Full automated discovery lets users move fast** : Upon launch, Gloo Gateway creates a catalog of all available destinations and continuously maintains it up to date. This takes the responsibility for 'bookkeeping' away from the developers and guarantees that new feature become available as soon as they are ready. Gloo Gateway discovers across IaaS, PaaS and FaaS providers as well as Swagger, gRPC, and GraphQL. 
-- **Gloo Gateway integrates intimately with the user's environment** : with Gloo Gateway, users are free to choose their favorite tools for scheduling (such as K8s, Nomad, OpenShift, etc), persistence (K8s, Consul, etcd, etc) and security (K8s, Vault). 
->>>>>>> 04895139
 
 
 ## Next Steps
