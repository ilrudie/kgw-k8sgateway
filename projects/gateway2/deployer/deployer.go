package deployer

import (
	"bytes"
	"context"
	"encoding/json"
	"fmt"
	"io"
	"io/fs"
	"path/filepath"

	"github.com/rotisserie/eris"
	"github.com/solo-io/gloo/pkg/version"
	"github.com/solo-io/gloo/projects/gateway2/helm"
	"github.com/solo-io/gloo/projects/gateway2/pkg/api/gateway.gloo.solo.io/v1alpha1"
	"github.com/solo-io/gloo/projects/gloo/pkg/bootstrap"
	"golang.org/x/exp/slices"
	"helm.sh/helm/v3/pkg/action"
	"helm.sh/helm/v3/pkg/chart"
	"helm.sh/helm/v3/pkg/chart/loader"
	"helm.sh/helm/v3/pkg/storage"
	"helm.sh/helm/v3/pkg/storage/driver"
	metav1 "k8s.io/apimachinery/pkg/apis/meta/v1"
	"k8s.io/apimachinery/pkg/apis/meta/v1/unstructured"
	"k8s.io/apimachinery/pkg/runtime"
	"k8s.io/apimachinery/pkg/runtime/schema"
	"k8s.io/apimachinery/pkg/util/yaml"
	"sigs.k8s.io/controller-runtime/pkg/client"
	"sigs.k8s.io/controller-runtime/pkg/log"
	api "sigs.k8s.io/gateway-api/apis/v1"
)

var (
	NoGatewayClassError = func(gw *api.Gateway) error {
		return eris.Errorf("gateway %s.%s does not contain a gatewayClassName", gw.Namespace, gw.Name)
	}
	GetGatewayClassError = func(err error, gw *api.Gateway, gatewayClassName string) error {
		return eris.Wrapf(err, "could not retrieve gatewayclass %s for gateway %s.%s", gatewayClassName, gw.Namespace, gw.Name)
	}
	UnsupportedParametersRefKind = func(gatewayClassName string, parametersRef *api.ParametersReference) error {
		return eris.Errorf("parametersRef for gatewayclass %s points to an unsupported kind: %v", gatewayClassName, parametersRef)
	}
	GetDataPlaneConfigError = func(err error, gatewayClassName string, dpcNamespace string, dpcName string) error {
		return eris.Wrapf(err, "could not retrieve dataplaneconfig (%s.%s) for gatewayclass %s", dpcNamespace, dpcName, gatewayClassName)
	}
)

// A Deployer is responsible for deploying proxies
type Deployer struct {
	chart *chart.Chart
	cli   client.Client

	inputs *Inputs
}

// Inputs is the set of options used to configure the gateway deployer deployment
type Inputs struct {
	ControllerName string
	Dev            bool
	IstioValues    bootstrap.IstioValues
	ControlPlane   bootstrap.ControlPlane
}

// NewDeployer creates a new gateway deployer
func NewDeployer(cli client.Client, inputs *Inputs) (*Deployer, error) {
	helmChart, err := loadFs(helm.GlooGatewayHelmChart)
	if err != nil {
		return nil, err
	}
	// simulate what `helm package` in the Makefile does
	if version.Version != version.UndefinedVersion {
		helmChart.Metadata.AppVersion = version.Version
		helmChart.Metadata.Version = version.Version
	}

	return &Deployer{
		cli:    cli,
		chart:  helmChart,
		inputs: inputs,
	}, nil
}

// GetGvksToWatch returns the list of GVKs that the deployer will watch for
func (d *Deployer) GetGvksToWatch(ctx context.Context) ([]schema.GroupVersionKind, error) {
	// The deployer watches all resources (Deployment, Service, ServiceAccount, and ConfigMap)
	// that it creates via the deployer helm chart.
	//
	// In order to get the GVKs for the resources to watch, we need:
	// - a placeholder Gateway (only the name and namespace are used, but the actual values don't matter,
	//   as we only care about the GVKs of the rendered resources)
	// - the minimal values that render all the proxy resources (HPA is not included because it's not
	//   fully integrated/working at the moment)
	//
	// Note: another option is to hardcode the GVKs here, but rendering the helm chart is a
	// _slightly_ more dynamic way of getting the GVKs. It isn't a perfect solution since if
	// we add more resources to the helm chart that are gated by a flag, we may forget to
	// update the values here to enable them.
	emptyGw := &api.Gateway{
		ObjectMeta: metav1.ObjectMeta{
			Name:      "default",
			Namespace: "default",
		},
	}
	vals := map[string]any{
		"gateway": map[string]any{
			"serviceAccount": map[string]any{
				"create": true,
			},
		},
	}

	objs, err := d.renderChartToObjects(ctx, emptyGw, vals)
	if err != nil {
		return nil, err
	}
	var ret []schema.GroupVersionKind
	for _, obj := range objs {
		gvk := obj.GetObjectKind().GroupVersionKind()
		if !slices.Contains(ret, gvk) {
			ret = append(ret, gvk)
		}
	}

	log.FromContext(ctx).V(1).Info("watching GVKs", "GVKs", ret)
	return ret, nil
}

func jsonConvert(in *helmConfig, out interface{}) error {
	b, err := json.Marshal(in)
	if err != nil {
		return err
	}
	return json.Unmarshal(b, out)
}

func (d *Deployer) renderChartToObjects(ctx context.Context, gw *api.Gateway, vals map[string]any) ([]client.Object, error) {
	objs, err := d.Render(ctx, gw.Name, gw.Namespace, vals)
	if err != nil {
		return nil, err
	}

	for _, obj := range objs {
		obj.SetNamespace(gw.Namespace)
	}

	return objs, nil
}

<<<<<<< HEAD
// Gets the DataPlaneConfig object (if any) associated with a given Gateway.
func (d *Deployer) getDataPlaneConfigForGateway(ctx context.Context, gw *api.Gateway) (*v1alpha1.DataPlaneConfig, error) {
	logger := log.FromContext(ctx)

	// Get the GatewayClass for the Gateway
	gwClassName := gw.Spec.GatewayClassName
	if gwClassName == "" {
		// this shouldn't happen as the gatewayClassName field is required, but throw an error in this case
		return nil, NoGatewayClassError(gw)
	}

	gwc := &api.GatewayClass{}
	err := d.cli.Get(ctx, client.ObjectKey{Name: string(gwClassName)}, gwc)
	if err != nil {
		return nil, GetGatewayClassError(err, gw, string(gwClassName))
	}

	// Get the DataPlaneConfig from the GatewayClass
	paramsRef := gwc.Spec.ParametersRef
	if paramsRef == nil {
		// there is no custom data plane config (just use default values)
		logger.V(1).Info("no parametersRef found for GatewayClass", "GatewayClass", gwClassName)
		return nil, nil
	}

	if string(paramsRef.Group) != v1alpha1.DataPlaneConfigGVK.Group ||
		string(paramsRef.Kind) != v1alpha1.DataPlaneConfigGVK.Kind {
		return nil, UnsupportedParametersRefKind(string(gwClassName), paramsRef)
	}

	dpc := &v1alpha1.DataPlaneConfig{}
	err = d.cli.Get(ctx, client.ObjectKey{Namespace: string(*paramsRef.Namespace), Name: paramsRef.Name}, dpc)
	if err != nil {
		return nil, GetDataPlaneConfigError(err, string(gwClassName), string(*paramsRef.Namespace), paramsRef.Name)
	}

	return dpc, nil
}

func (d *Deployer) getValues(ctx context.Context, gw *api.Gateway) (*helmConfig, error) {
=======
func (d *Deployer) getValues(ctx context.Context, gw *api.Gateway) *helmConfig {
>>>>>>> 33ed448f
	vals := &helmConfig{
		Gateway: &helmGateway{
			Name:        &gw.Name,
			GatewayName: &gw.Name,
			Ports:       getPortsValues(gw),
			Xds: &helmXds{
				// The xds host/port MUST map to the Service definition for the Control Plane
				// This is the socket address that the Proxy will connect to on startup, to receive xds updates
				Host: &d.inputs.ControlPlane.Kube.XdsHost,
				Port: &d.inputs.ControlPlane.Kube.XdsPort,
			},
			Image: getDeployerImageValues(ctx),
			IstioSDS: &helmIstioSds{
				Enabled: &d.inputs.IstioValues.SDSEnabled,
			},
		},
	}

<<<<<<< HEAD
	// check if there is a DataPlaneConfig associated with this Gateway
	dpc, err := d.getDataPlaneConfigForGateway(ctx, gw)
	if err != nil {
		return nil, err
	}
	// if there is no DataPlaneConfig, return the values as is
	if dpc == nil {
		return vals, nil
	}

	kubeProxyConfig := dpc.Spec.GetProxyConfig().GetKube()
	deployConfig := kubeProxyConfig.GetDeployment()
	envoyContainerConfig := kubeProxyConfig.GetEnvoyContainer()

	// deployment values
	if deployConfig.GetReplicas() != nil {
		replicas := deployConfig.GetReplicas().GetValue()
		vals.Gateway.ReplicaCount = &replicas
	}

	// envoy container values
	logLevel := envoyContainerConfig.GetBootstrap().GetLogLevel()
	compLogLevel := envoyContainerConfig.GetBootstrap().GetComponentLogLevel()
	vals.Gateway.LogLevel = &logLevel
	vals.Gateway.ComponentLogLevel = &compLogLevel

	return vals, nil
=======
	return vals
>>>>>>> 33ed448f
}

func (d *Deployer) Render(ctx context.Context, name, ns string, vals map[string]any) ([]client.Object, error) {
	mem := driver.NewMemory()
	mem.SetNamespace(ns)
	cfg := &action.Configuration{
		Releases: storage.Init(mem),
	}
	client := action.NewInstall(cfg)
	client.Namespace = ns
	client.ReleaseName = name
	client.ClientOnly = true
	release, err := client.RunWithContext(ctx, d.chart, vals)
	if err != nil {
		return nil, fmt.Errorf("failed to render helm chart for gateway %s.%s: %w", ns, name, err)
	}

	objs, err := ConvertYAMLToObjects(d.cli.Scheme(), []byte(release.Manifest))
	if err != nil {
		return nil, fmt.Errorf("failed to convert helm manifest yaml to objects for gateway %s.%s: %w", ns, name, err)
	}
	return objs, nil
}

func (d *Deployer) GetObjsToDeploy(ctx context.Context, gw *api.Gateway) ([]client.Object, error) {
	logger := log.FromContext(ctx)

	vals := d.getValues(ctx, gw)
	logger.V(1).Info("got deployer helm values",
		"gatewayName", gw.GetName(),
		"gatewayNamespace", gw.GetNamespace(),
		"values", vals)

	// convert to json for helm (otherwise go template fails, as the field names are uppercase)
	var convertedVals map[string]any
	err := jsonConvert(vals, &convertedVals)
	if err != nil {
		return nil, fmt.Errorf("failed to convert helm values for gateway %s.%s: %w", gw.GetNamespace(), gw.GetName(), err)
	}
	objs, err := d.renderChartToObjects(ctx, gw, convertedVals)
	if err != nil {
		return nil, fmt.Errorf("failed to get objects to deploy for gateway %s.%s: %w", gw.GetNamespace(), gw.GetName(), err)
	}

	// Set owner ref
	trueVal := true
	for _, obj := range objs {
		obj.SetOwnerReferences([]metav1.OwnerReference{{
			Kind:       gw.Kind,
			APIVersion: gw.APIVersion,
			Controller: &trueVal,
			UID:        gw.UID,
			Name:       gw.Name,
		}})
	}

	return objs, nil
}

func (d *Deployer) DeployObjs(ctx context.Context, objs []client.Object) error {
	logger := log.FromContext(ctx)
	for _, obj := range objs {
		logger.V(1).Info("deploying object", "kind", obj.GetObjectKind(), "namespace", obj.GetNamespace(), "name", obj.GetName())
		if err := d.cli.Patch(ctx, obj, client.Apply, client.ForceOwnership, client.FieldOwner(d.inputs.ControllerName)); err != nil {
			return fmt.Errorf("failed to apply object %s %s: %w", obj.GetObjectKind().GroupVersionKind().String(), obj.GetName(), err)
		}
	}
	return nil
}

func loadFs(filesystem fs.FS) (*chart.Chart, error) {
	var bufferedFiles []*loader.BufferedFile
	entries, err := fs.ReadDir(filesystem, ".")
	if err != nil {
		return nil, err
	}
	if len(entries) != 1 {
		return nil, fmt.Errorf("expected exactly one entry in the chart folder, got %v", entries)
	}

	root := entries[0].Name()
	err = fs.WalkDir(filesystem, root, func(path string, d fs.DirEntry, err error) error {
		if err != nil {
			return err
		}
		if d.IsDir() {
			return nil
		}

		data, readErr := fs.ReadFile(filesystem, path)
		if readErr != nil {
			return readErr
		}

		relativePath, relErr := filepath.Rel(root, path)
		if relErr != nil {
			return relErr
		}

		bufferedFile := &loader.BufferedFile{
			Name: relativePath,
			Data: data,
		}

		bufferedFiles = append(bufferedFiles, bufferedFile)
		return nil
	})

	if err != nil {
		return nil, err
	}

	return loader.LoadFiles(bufferedFiles)
}

func ConvertYAMLToObjects(scheme *runtime.Scheme, yamlData []byte) ([]client.Object, error) {
	var objs []client.Object

	// Split the YAML manifest into separate documents
	decoder := yaml.NewYAMLOrJSONDecoder(bytes.NewReader(yamlData), 4096)
	for {
		var obj unstructured.Unstructured
		if err := decoder.Decode(&obj); err != nil {
			if err == io.EOF {
				break
			}
			return nil, err
		}
		// try to translate to real objects, so they are easier to query later
		gvk := obj.GetObjectKind().GroupVersionKind()
		if realObj, err := scheme.New(gvk); err == nil {
			if realObj, ok := realObj.(client.Object); ok {
				if err := runtime.DefaultUnstructuredConverter.FromUnstructured(obj.Object, realObj); err == nil {
					objs = append(objs, realObj)
					continue
				}
			}
		} else if len(obj.Object) == 0 {
			// This can happen with an "empty" document
			continue
		}

		objs = append(objs, &obj)
	}

	return objs, nil
}<|MERGE_RESOLUTION|>--- conflicted
+++ resolved
@@ -146,7 +146,6 @@
 	return objs, nil
 }
 
-<<<<<<< HEAD
 // Gets the DataPlaneConfig object (if any) associated with a given Gateway.
 func (d *Deployer) getDataPlaneConfigForGateway(ctx context.Context, gw *api.Gateway) (*v1alpha1.DataPlaneConfig, error) {
 	logger := log.FromContext(ctx)
@@ -187,9 +186,6 @@
 }
 
 func (d *Deployer) getValues(ctx context.Context, gw *api.Gateway) (*helmConfig, error) {
-=======
-func (d *Deployer) getValues(ctx context.Context, gw *api.Gateway) *helmConfig {
->>>>>>> 33ed448f
 	vals := &helmConfig{
 		Gateway: &helmGateway{
 			Name:        &gw.Name,
@@ -208,7 +204,6 @@
 		},
 	}
 
-<<<<<<< HEAD
 	// check if there is a DataPlaneConfig associated with this Gateway
 	dpc, err := d.getDataPlaneConfigForGateway(ctx, gw)
 	if err != nil {
@@ -236,9 +231,6 @@
 	vals.Gateway.ComponentLogLevel = &compLogLevel
 
 	return vals, nil
-=======
-	return vals
->>>>>>> 33ed448f
 }
 
 func (d *Deployer) Render(ctx context.Context, name, ns string, vals map[string]any) ([]client.Object, error) {
@@ -266,7 +258,10 @@
 func (d *Deployer) GetObjsToDeploy(ctx context.Context, gw *api.Gateway) ([]client.Object, error) {
 	logger := log.FromContext(ctx)
 
-	vals := d.getValues(ctx, gw)
+	vals, err := d.getValues(ctx, gw)
+	if err != nil {
+		return nil, fmt.Errorf("failed to get values to render objects for gateway %s.%s: %w", gw.GetNamespace(), gw.GetName(), err)
+	}
 	logger.V(1).Info("got deployer helm values",
 		"gatewayName", gw.GetName(),
 		"gatewayNamespace", gw.GetNamespace(),
@@ -274,7 +269,7 @@
 
 	// convert to json for helm (otherwise go template fails, as the field names are uppercase)
 	var convertedVals map[string]any
-	err := jsonConvert(vals, &convertedVals)
+	err = jsonConvert(vals, &convertedVals)
 	if err != nil {
 		return nil, fmt.Errorf("failed to convert helm values for gateway %s.%s: %w", gw.GetNamespace(), gw.GetName(), err)
 	}
