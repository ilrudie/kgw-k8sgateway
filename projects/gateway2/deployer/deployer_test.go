package deployer_test

import (
	"context"

	. "github.com/onsi/ginkgo/v2"
	. "github.com/onsi/gomega"
	"github.com/solo-io/gloo/pkg/version"
	"github.com/solo-io/gloo/projects/gateway2/controller/scheme"
	"github.com/solo-io/gloo/projects/gateway2/deployer"
	gw2_v1alpha1 "github.com/solo-io/gloo/projects/gateway2/pkg/api/gateway.gloo.solo.io/v1alpha1"
	"github.com/solo-io/gloo/projects/gateway2/wellknown"
	"github.com/solo-io/gloo/projects/gloo/pkg/bootstrap"
	appsv1 "k8s.io/api/apps/v1"
	corev1 "k8s.io/api/core/v1"
	metav1 "k8s.io/apimachinery/pkg/apis/meta/v1"
	"k8s.io/apimachinery/pkg/util/yaml"
	"sigs.k8s.io/controller-runtime/pkg/client"
	"sigs.k8s.io/controller-runtime/pkg/client/fake"
	api "sigs.k8s.io/gateway-api/apis/v1"
)

type clientObjects []client.Object

func (objs *clientObjects) deployment() *appsv1.Deployment {
	for _, obj := range *objs {
		if dep, ok := obj.(*appsv1.Deployment); ok {
			return dep
		}
	}
	return nil
}
func (objs *clientObjects) serviceAccount() *corev1.ServiceAccount {
	for _, obj := range *objs {
		if sa, ok := obj.(*corev1.ServiceAccount); ok {
			return sa
		}
	}
	return nil
}
func (objs *clientObjects) service() *corev1.Service {
	for _, obj := range *objs {
		if svc, ok := obj.(*corev1.Service); ok {
			return svc
		}
	}
	return nil
}
func (objs *clientObjects) configMap() *corev1.ConfigMap {
	for _, obj := range *objs {
		if cm, ok := obj.(*corev1.ConfigMap); ok {
			return cm
		}
	}
	return nil
}

var _ = Describe("Deployer", func() {
	var (
		d *deployer.Deployer

		gwc *api.GatewayClass
	)
	BeforeEach(func() {
		var err error

		gwc = &api.GatewayClass{
			ObjectMeta: metav1.ObjectMeta{
				Name: "gloo-gateway",
			},
			Spec: api.GatewayClassSpec{
				ControllerName: "solo.io/gloo-gateway",
			},
		}
		d, err = deployer.NewDeployer(newFakeClientWithObjs(gwc), &deployer.Inputs{
			ControllerName: wellknown.GatewayControllerName,
			Dev:            false,
			ControlPlane: bootstrap.ControlPlane{
				Kube: bootstrap.KubernetesControlPlaneConfig{XdsHost: "something.cluster.local", XdsPort: 1234},
			},
		})
		Expect(err).NotTo(HaveOccurred())
	})

<<<<<<< HEAD
=======
	It("should render the correct deployment when sds is enabled", func() {
		inputs := &deployer.Inputs{
			Dev:            false,
			ControllerName: "foo",
			IstioValues: bootstrap.IstioValues{
				SDSEnabled: true,
			},
			ControlPlane: bootstrap.ControlPlane{
				Kube: bootstrap.KubernetesControlPlaneConfig{XdsHost: "something.cluster.local", XdsPort: 1234},
			},
		}
		d, err := deployer.NewDeployer(newFakeClientWithObjs(gwc), inputs)
		Expect(err).ToNot(HaveOccurred(), "failed to create deployer with EnableAutoMtls and SdsEnabled")

		// Create a Gateway
		gw := &api.Gateway{
			ObjectMeta: metav1.ObjectMeta{
				Name:      "foo",
				Namespace: "default",
				UID:       "1235",
			},
			TypeMeta: metav1.TypeMeta{
				Kind:       "Gateway",
				APIVersion: "gateway.solo.io/v1beta1",
			},
			Spec: api.GatewaySpec{
				GatewayClassName: "gloo-gateway",
				Listeners: []api.Listener{
					{
						Name: "listener-1",
						Port: 80,
					},
				},
			},
		}
		objs, err := d.GetObjsToDeploy(context.Background(), gw)
		Expect(err).NotTo(HaveOccurred())
		Expect(objs).NotTo(BeEmpty())

		// check that there are three containers in the deployment (istio-proxy, sds and gloo-proxy)
		dep := func() *appsv1.Deployment {
			for _, obj := range objs {
				if dep, ok := obj.(*appsv1.Deployment); ok {
					return dep
				}
			}
			return nil
		}()
		Expect(dep).NotTo(BeNil())
		Expect(dep.Spec.Template.Spec.Containers).To(HaveLen(3))
	})

>>>>>>> 633e735d
	It("should get gvks", func() {
		gvks, err := d.GetGvksToWatch(context.Background())
		Expect(err).NotTo(HaveOccurred())
		Expect(gvks).NotTo(BeEmpty())
	})

<<<<<<< HEAD
=======
	It("should not fail with no ports", func() {
		gw := &api.Gateway{
			ObjectMeta: metav1.ObjectMeta{
				Name:      "foo",
				Namespace: "default",
				UID:       "1235",
			},
			TypeMeta: metav1.TypeMeta{
				Kind:       "Gateway",
				APIVersion: "gateway.solo.io/v1beta1",
			},
			Spec: api.GatewaySpec{
				GatewayClassName: "gloo-gateway",
			},
		}

		objs, err := d.GetObjsToDeploy(context.Background(), gw)

		Expect(err).NotTo(HaveOccurred())
		Expect(objs).NotTo(BeEmpty())
	})

	It("should work with port offset", func() {
		gw := &api.Gateway{
			ObjectMeta: metav1.ObjectMeta{
				Name:      "foo",
				Namespace: "default",
				UID:       "1235",
			},
			TypeMeta: metav1.TypeMeta{
				Kind:       "Gateway",
				APIVersion: "gateway.solo.io/v1beta1",
			},
			Spec: api.GatewaySpec{
				GatewayClassName: "gloo-gateway",
				Listeners: []api.Listener{
					{
						Name: "listener-1",
						Port: 80,
					},
				},
			},
		}
		objs, err := d.GetObjsToDeploy(context.Background(), gw)

		Expect(err).NotTo(HaveOccurred())
		Expect(objs).NotTo(BeEmpty())

		svc := func() *corev1.Service {
			for _, obj := range objs {
				if svc, ok := obj.(*corev1.Service); ok {
					return svc
				}
			}
			return nil
		}()
		Expect(svc).NotTo(BeNil())

		port := svc.Spec.Ports[0]
		Expect(port.Port).To(Equal(int32(80)))
		Expect(port.TargetPort.IntVal).To(Equal(int32(8080)))
	})

	It("should work with multiple duplicate ports", func() {
		version.Version = "testversion"
		gw := &api.Gateway{
			ObjectMeta: metav1.ObjectMeta{
				Name:      "foo",
				Namespace: "default",
				UID:       "1235",
			},
			TypeMeta: metav1.TypeMeta{
				Kind:       "Gateway",
				APIVersion: "gateway.solo.io/v1beta1",
			},
			Spec: api.GatewaySpec{
				GatewayClassName: "gloo-gateway",
				Listeners: []api.Listener{
					{
						Name: "listener-1",
						Port: 80,
					},
					{
						Name: "listener-2",
						Port: 80,
					},
				},
			},
		}
		objs, err := d.GetObjsToDeploy(context.Background(), gw)

		Expect(err).NotTo(HaveOccurred())
		Expect(objs).NotTo(BeEmpty())

		svc := func() *corev1.Service {
			for _, obj := range objs {
				if svc, ok := obj.(*corev1.Service); ok {
					return svc
				}
			}
			return nil
		}()
		Expect(svc).NotTo(BeNil())

		Expect(svc.Spec.Ports).To(HaveLen(1))
		port := svc.Spec.Ports[0]
		Expect(port.Port).To(Equal(int32(80)))
		Expect(port.TargetPort.IntVal).To(Equal(int32(8080)))
	})

	It("should propagate version.Version to get deployment", func() {
		version.Version = "testversion"
		d, err := deployer.NewDeployer(newFakeClientWithObjs(gwc), &deployer.Inputs{
			ControllerName: wellknown.GatewayControllerName,
			Dev:            false,
			ControlPlane: bootstrap.ControlPlane{
				Kube: bootstrap.KubernetesControlPlaneConfig{XdsHost: "something.cluster.local", XdsPort: 1234},
			},
		})
		Expect(err).NotTo(HaveOccurred())
		gw := &api.Gateway{
			ObjectMeta: metav1.ObjectMeta{
				Name:      "foo",
				Namespace: "default",
				UID:       "1235",
			},
			TypeMeta: metav1.TypeMeta{
				Kind:       "Gateway",
				APIVersion: "gateway.solo.io/v1beta1",
			},
			Spec: api.GatewaySpec{
				GatewayClassName: "gloo-gateway",
				Listeners: []api.Listener{
					{
						Name: "listener-1",
						Port: 80,
					},
				},
			},
		}
		objs, err := d.GetObjsToDeploy(context.Background(), gw)

		Expect(err).NotTo(HaveOccurred())
		Expect(objs).NotTo(BeEmpty())

		dep := func() *appsv1.Deployment {
			for _, obj := range objs {
				if dep, ok := obj.(*appsv1.Deployment); ok {
					return dep
				}
			}
			return nil
		}()
		Expect(dep).NotTo(BeNil())
		Expect(dep.Spec.Template.Spec.Containers).NotTo(BeEmpty())
		for _, c := range dep.Spec.Template.Spec.Containers {
			Expect(c.Image).To(HaveSuffix(":testversion"))
		}
	})

	It("should get objects with owner refs", func() {
		gw := &api.Gateway{
			ObjectMeta: metav1.ObjectMeta{
				Name:      "foo",
				Namespace: "default",
				UID:       "1235",
			},
			TypeMeta: metav1.TypeMeta{
				Kind:       "Gateway",
				APIVersion: "gateway.solo.io/v1beta1",
			},
			Spec: api.GatewaySpec{
				GatewayClassName: "gloo-gateway",
				Listeners: []api.Listener{
					{
						Name: "listener-1",
						Port: 8080,
					},
				},
			},
		}

		objs, err := d.GetObjsToDeploy(context.Background(), gw)

		Expect(err).NotTo(HaveOccurred())
		Expect(objs).NotTo(BeEmpty())

		for _, obj := range objs {
			ownerRefs := obj.GetOwnerReferences()
			Expect(ownerRefs).To(HaveLen(1))
			Expect(ownerRefs[0].Name).To(Equal(gw.Name))
			Expect(ownerRefs[0].UID).To(Equal(gw.UID))
			Expect(ownerRefs[0].Kind).To(Equal(gw.Kind))
			Expect(ownerRefs[0].APIVersion).To(Equal(gw.APIVersion))
			Expect(*ownerRefs[0].Controller).To(BeTrue())
		}
	})

	It("should config map with valid envoy yaml", func() {
		gw := &api.Gateway{
			ObjectMeta: metav1.ObjectMeta{
				Name:      "foo",
				Namespace: "default",
				UID:       "1235",
			},
			TypeMeta: metav1.TypeMeta{
				Kind:       "Gateway",
				APIVersion: "gateway.solo.io/v1beta1",
			},
			Spec: api.GatewaySpec{
				GatewayClassName: "gloo-gateway",
			},
		}

		objs, err := d.GetObjsToDeploy(context.Background(), gw)

		Expect(err).NotTo(HaveOccurred())
		Expect(objs).NotTo(BeEmpty())

		envoyYaml := getEnvoyConfig(objs)
		Expect(envoyYaml).NotTo(BeEmpty())

		// make sure it's valid yaml
		var envoyConfig map[string]any

		err = yaml.Unmarshal([]byte(envoyYaml), &envoyConfig)
		Expect(err).NotTo(HaveOccurred(), "envoy config is not valid yaml: %s", envoyYaml)

		// make sure the envoy node metadata looks right
		node := envoyConfig["node"].(map[string]any)
		Expect(node).To(HaveKeyWithValue("metadata", map[string]any{
			"gateway": map[string]any{
				"name":      gw.Name,
				"namespace": gw.Namespace,
			},
		}))

	})

>>>>>>> 633e735d
	It("support segmenting by release", func() {
		d1, err := deployer.NewDeployer(newFakeClientWithObjs(gwc), &deployer.Inputs{
			ControllerName: wellknown.GatewayControllerName,
			Dev:            false,
			ControlPlane: bootstrap.ControlPlane{
				Kube: bootstrap.KubernetesControlPlaneConfig{XdsHost: "something.cluster.local", XdsPort: 1234},
			},
		})
		Expect(err).NotTo(HaveOccurred())

		d2, err := deployer.NewDeployer(newFakeClientWithObjs(gwc), &deployer.Inputs{
			ControllerName: wellknown.GatewayControllerName,
			Dev:            false,
			ControlPlane: bootstrap.ControlPlane{
				Kube: bootstrap.KubernetesControlPlaneConfig{XdsHost: "something.cluster.local", XdsPort: 1234},
			},
		})
		Expect(err).NotTo(HaveOccurred())

		gw1 := &api.Gateway{
			ObjectMeta: metav1.ObjectMeta{
				Name:      "foo",
				Namespace: "default",
				UID:       "1235",
			},
			TypeMeta: metav1.TypeMeta{
				Kind:       "Gateway",
				APIVersion: "gateway.solo.io/v1beta1",
			},
			Spec: api.GatewaySpec{
				GatewayClassName: "gloo-gateway",
			},
		}

		gw2 := &api.Gateway{
			ObjectMeta: metav1.ObjectMeta{
				Name:      "bar",
				Namespace: "default",
				UID:       "1235",
			},
			TypeMeta: metav1.TypeMeta{
				Kind:       "Gateway",
				APIVersion: "gateway.solo.io/v1beta1",
			},
			Spec: api.GatewaySpec{
				GatewayClassName: "gloo-gateway",
			},
		}

		objs1, err := d1.GetObjsToDeploy(context.Background(), gw1)
		Expect(err).NotTo(HaveOccurred())
		Expect(objs1).NotTo(BeEmpty())
		objs2, err := d2.GetObjsToDeploy(context.Background(), gw2)
		Expect(err).NotTo(HaveOccurred())
		Expect(objs2).NotTo(BeEmpty())

		for _, obj := range objs1 {
			Expect(obj.GetName()).To(Equal("gloo-proxy-foo"))
		}
		for _, obj := range objs2 {
			Expect(obj.GetName()).To(Equal("gloo-proxy-bar"))
		}

	})

	Context("Single gwc and gw", func() {
		type input struct {
			dInputs        *deployer.Inputs
			gwc            *api.GatewayClass
			gw             *api.Gateway
			dpc            *gw2_v1alpha1.DataPlaneConfig
			glooSvc        *corev1.Service
			arbitrarySetup func()
		}

		type expectedOutput struct {
			newDeployerErr error
			convertErr     error
			objs           clientObjects
			validationFunc func(objs clientObjects) error
		}

		var (
			apiNamespace   api.Namespace = "gloo-system"
			defaultGlooSvc               = func() *corev1.Service {
				return &corev1.Service{
					ObjectMeta: metav1.ObjectMeta{
						Name:      "gloo",
						Namespace: "gloo-system",
					},
					Spec: corev1.ServiceSpec{
						Ports: []corev1.ServicePort{
							{
								Name: "grpc-xds",
								Port: 1234,
							},
						},
					},
				}
			}
			defaultGatewayClass = func() *api.GatewayClass {
				return &api.GatewayClass{
					ObjectMeta: metav1.ObjectMeta{
						Name: "gloo-gateway",
					},
					Spec: api.GatewayClassSpec{
						ControllerName: "solo.io/gloo-gateway",
					},
				}
			}
			defaultDeployerInputs = func() *deployer.Inputs {
				return &deployer.Inputs{
					ControllerName: wellknown.GatewayControllerName,
					Dev:            false,
				}
			}
			defaultGateway = func() *api.Gateway {
				return &api.Gateway{
					ObjectMeta: metav1.ObjectMeta{
						Name:      "foo",
						Namespace: "default",
						UID:       "1235",
					},
					TypeMeta: metav1.TypeMeta{
						Kind:       "Gateway",
						APIVersion: "gateway.solo.io/v1beta1",
					},
					Spec: api.GatewaySpec{
						GatewayClassName: "gloo-gateway",
						Listeners: []api.Listener{
							{
								Name: "listener-1",
								Port: 80,
							},
						},
					},
				}
			}
			defaultDataPlaneConfig = func() *gw2_v1alpha1.DataPlaneConfig {
				return &gw2_v1alpha1.DataPlaneConfig{
					TypeMeta: metav1.TypeMeta{
						Kind:       "DataPlaneConfig",
						APIVersion: "gateway.solo.io/v1alpha1",
					},
					ObjectMeta: metav1.ObjectMeta{
						Name:      "gloo-data-plane",
						Namespace: "gloo-system",
						UID:       "1236",
					},
					Spec: gw2_v1alpha1.DataPlaneConfigSpec{
						ProxyConfig: &gw2_v1alpha1.ProxyConfig{
							EnvironmentType: &gw2_v1alpha1.ProxyConfig_Kube{
								Kube: &gw2_v1alpha1.KubernetesProxyConfig{
									WorkloadType: nil,
									EnvoyContainer: &gw2_v1alpha1.EnvoyContainer{
										Bootstrap: &gw2_v1alpha1.EnvoyBootstrap{
											LogLevel:          "debug",
											ComponentLogLevel: "router:info,listener:warn",
										},
									},
								},
							},
						},
					},
				}
			}
			defaultInput = func() *input {
				return &input{
					dInputs: defaultDeployerInputs(),
					gwc:     defaultGatewayClass(),
					glooSvc: defaultGlooSvc(),
					gw:      defaultGateway(),
					dpc:     defaultDataPlaneConfig(),
				}
			}
		)
		DescribeTable("create and validate objs", func(inp *input, expected *expectedOutput) {
			// run break-glass setup
			if inp.arbitrarySetup != nil {
				inp.arbitrarySetup()
			}

			checkErr := func(err, expectedErr error) (shouldReturn bool) {
				if expectedErr != nil {
					Expect(err).To(MatchError(expectedErr))
					return true
				}
				Expect(err).NotTo(HaveOccurred())
				return false
			}

			d, err := deployer.NewDeployer(newFakeClientWithObjs(inp.gwc, inp.glooSvc), inp.dInputs)
			if checkErr(err, expected.newDeployerErr) {
				return
			}

			objs, err := d.GetObjsToDeploy(context.Background(), inp.gw)
			if checkErr(err, expected.convertErr) {
				return
			}

			if expected.objs != nil {
				// handle object comparisons
				Expect(objs).NotTo(BeEmpty())
				Expect(objs).To(HaveLen(len(expected.objs)))
				for i := range objs {
					// Not sure if this will work with interfaces
					Expect(objs[i]).To(BeIdenticalTo(expected.objs[i]))
				}
			} else {
				// handle custom test validation func
				Expect(expected.validationFunc(objs)).NotTo(HaveOccurred())
			}
		},
			// DO_NOT_SUBMIT until adding some validation here
			Entry("happypath", &input{
				dInputs: defaultDeployerInputs(),
				gwc:     defaultGatewayClass(),
				glooSvc: defaultGlooSvc(),
				gw:      defaultGateway(),
			}, &expectedOutput{
				newDeployerErr: nil,
				convertErr:     nil,
				objs:           nil,
				validationFunc: func(objs clientObjects) error {
					return nil
				},
			}),
			Entry("correct deployment with sds enabled", &input{
				dInputs: &deployer.Inputs{
					Dev:            false,
					ControllerName: "foo",
					IstioValues: bootstrap.IstioValues{
						SDSEnabled: true,
					},
				},
				gwc:     defaultGatewayClass(),
				glooSvc: defaultGlooSvc(),
				gw:      defaultGateway(),
			}, &expectedOutput{
				validationFunc: func(objs clientObjects) error {
					Expect(objs.deployment().Spec.Template.Spec.Containers).To(HaveLen(3))
					return nil
				},
			}),
			Entry("no listeners on gateway", &input{
				dInputs: defaultDeployerInputs(),
				gwc:     defaultGatewayClass(),
				glooSvc: defaultGlooSvc(),
				gw: &api.Gateway{
					ObjectMeta: metav1.ObjectMeta{
						Name:      "foo",
						Namespace: "default",
						UID:       "1235",
					},
					TypeMeta: metav1.TypeMeta{
						Kind:       "Gateway",
						APIVersion: "gateway.solo.io/v1beta1",
					},
					Spec: api.GatewaySpec{
						GatewayClassName: "gloo-gateway",
					},
				},
			}, &expectedOutput{
				validationFunc: func(objs clientObjects) error {
					Expect(objs).NotTo(BeEmpty())
					return nil
				},
			}),
			Entry("port offset", defaultInput(), &expectedOutput{
				validationFunc: func(objs clientObjects) error {
					svc := objs.service()
					Expect(svc).NotTo(BeNil())

					port := svc.Spec.Ports[0]
					Expect(port.Port).To(Equal(int32(80)))
					Expect(port.TargetPort.IntVal).To(Equal(int32(8080)))
					return nil
				},
			}),
			Entry("duplicate ports", &input{
				dInputs: defaultDeployerInputs(),
				gwc:     defaultGatewayClass(),
				glooSvc: defaultGlooSvc(),
				gw: &api.Gateway{
					ObjectMeta: metav1.ObjectMeta{
						Name:      "foo",
						Namespace: "default",
						UID:       "1235",
					},
					TypeMeta: metav1.TypeMeta{
						Kind:       "Gateway",
						APIVersion: "gateway.solo.io/v1beta1",
					},
					Spec: api.GatewaySpec{
						GatewayClassName: "gloo-gateway",
						Listeners: []api.Listener{
							{
								Name: "listener-1",
								Port: 80,
							},
							{
								Name: "listener-2",
								Port: 80,
							},
						},
					},
				},
			}, &expectedOutput{
				validationFunc: func(objs clientObjects) error {
					svc := objs.service()
					Expect(svc).NotTo(BeNil())

					Expect(svc.Spec.Ports).To(HaveLen(1))
					port := svc.Spec.Ports[0]
					Expect(port.Port).To(Equal(int32(80)))
					Expect(port.TargetPort.IntVal).To(Equal(int32(8080)))
					return nil
				},
			}),
			Entry("propagates version.Version to deployment", &input{
				dInputs:        defaultDeployerInputs(),
				gwc:            defaultGatewayClass(),
				glooSvc:        defaultGlooSvc(),
				gw:             defaultGateway(),
				arbitrarySetup: func() { version.Version = "testversion" },
			}, &expectedOutput{
				newDeployerErr: nil,
				convertErr:     nil,
				objs:           nil,
				validationFunc: func(objs clientObjects) error {
					dep := objs.deployment()
					Expect(dep).NotTo(BeNil())
					Expect(dep.Spec.Template.Spec.Containers).NotTo(BeEmpty())
					for _, c := range dep.Spec.Template.Spec.Containers {
						Expect(c.Image).To(HaveSuffix(":testversion"))
					}
					return nil
				},
			}),
			Entry("object owner refs are set", defaultInput(), &expectedOutput{
				validationFunc: func(objs clientObjects) error {
					Expect(objs).NotTo(BeEmpty())

					gw := defaultGateway()

					for _, obj := range objs {
						ownerRefs := obj.GetOwnerReferences()
						Expect(ownerRefs).To(HaveLen(1))
						Expect(ownerRefs[0].Name).To(Equal(gw.Name))
						Expect(ownerRefs[0].UID).To(Equal(gw.UID))
						Expect(ownerRefs[0].Kind).To(Equal(gw.Kind))
						Expect(ownerRefs[0].APIVersion).To(Equal(gw.APIVersion))
						Expect(*ownerRefs[0].Controller).To(BeTrue())
					}
					return nil
				},
			}),
			Entry("envoy yaml is valid", defaultInput(), &expectedOutput{
				validationFunc: func(objs clientObjects) error {
					gw := defaultGateway()
					Expect(objs).NotTo(BeEmpty())

					cm := objs.configMap()
					Expect(cm).NotTo(BeNil())

					envoyYaml := cm.Data["envoy.yaml"]
					Expect(envoyYaml).NotTo(BeEmpty())

					// make sure it's valid yaml
					var envoyConfig map[string]any

					err := yaml.Unmarshal([]byte(envoyYaml), &envoyConfig)
					Expect(err).NotTo(HaveOccurred(), "envoy config is not valid yaml: %s", envoyYaml)

					// make sure the envoy node metadata looks right
					node := envoyConfig["node"].(map[string]any)
					Expect(node).To(HaveKeyWithValue("metadata", map[string]any{
						"gateway": map[string]any{
							"name":      gw.Name,
							"namespace": gw.Namespace,
						},
					}))
					return nil
				},
			}),
			Entry("no gloo svc", &input{
				dInputs: defaultDeployerInputs(),
				gwc:     defaultGatewayClass(),
				glooSvc: &corev1.Service{
					ObjectMeta: metav1.ObjectMeta{
						Name:      "whoopsie",
						Namespace: "gloo-system",
					},
					Spec: corev1.ServiceSpec{
						Ports: []corev1.ServicePort{
							{
								Name: "grpc-xds",
								Port: 1234,
							},
						},
					},
				},
				gw: defaultGateway(),
			}, &expectedOutput{
				convertErr: deployer.NoGlooSvcFoundError,
			}),
			Entry("no xds port", &input{
				dInputs: defaultDeployerInputs(),
				gwc:     defaultGatewayClass(),
				glooSvc: &corev1.Service{
					ObjectMeta: metav1.ObjectMeta{
						Name:      "gloo",
						Namespace: "gloo-system",
					},
					Spec: corev1.ServiceSpec{
						Ports: []corev1.ServicePort{
							{
								Name: "whoopsie",
								Port: 1234,
							},
						},
					},
				},
				gw: defaultGateway(),
			}, &expectedOutput{
				convertErr: deployer.NoXdsPortFoundError,
			}),
			Entry("no gateway class", &input{
				dInputs: defaultDeployerInputs(),
				gwc:     defaultGatewayClass(),
				glooSvc: defaultGlooSvc(),
				gw: &api.Gateway{
					ObjectMeta: metav1.ObjectMeta{
						Name:      "foo",
						Namespace: "default",
						UID:       "1235",
					},
					TypeMeta: metav1.TypeMeta{
						Kind:       "Gateway",
						APIVersion: "gateway.solo.io/v1beta1",
					},
					Spec: api.GatewaySpec{
						Listeners: []api.Listener{
							{
								Name: "listener-1",
								Port: 80,
							},
						},
					},
				},
			}, &expectedOutput{
				convertErr: deployer.NoGatewayClassError,
			}),
			Entry("failed to get gateway class", &input{
				dInputs: defaultDeployerInputs(),
				gwc:     defaultGatewayClass(),
				glooSvc: defaultGlooSvc(),
				gw: &api.Gateway{
					ObjectMeta: metav1.ObjectMeta{
						Name:      "foo",
						Namespace: "default",
						UID:       "1235",
					},
					TypeMeta: metav1.TypeMeta{
						Kind:       "Gateway",
						APIVersion: "gateway.solo.io/v1beta1",
					},
					Spec: api.GatewaySpec{
						GatewayClassName: "wrong-gatewayclass",
						Listeners: []api.Listener{
							{
								Name: "listener-1",
								Port: 80,
							},
						},
					},
				},
			}, &expectedOutput{
				convertErr: deployer.GetGatewayClassError,
			}),
			Entry("unsupported parametersRef Kind; bad group", &input{
				dInputs: defaultDeployerInputs(),
				gwc: &api.GatewayClass{
					ObjectMeta: metav1.ObjectMeta{
						Name: "gloo-gateway",
					},
					Spec: api.GatewayClassSpec{
						ControllerName: "solo.io/gloo-gateway",
						ParametersRef: &api.ParametersReference{
							Group: "foo",
							Kind:  api.Kind(gw2_v1alpha1.DataPlaneConfigGVK.Kind),
							Name:  "foo",
						},
					},
				},
				glooSvc: defaultGlooSvc(),
				gw:      defaultGateway(),
			}, &expectedOutput{
				convertErr: deployer.UnsupportedParametersRefKind,
			}),
			Entry("unsupported parametersRef Kind; bad kind", &input{
				dInputs: defaultDeployerInputs(),
				gwc: &api.GatewayClass{
					ObjectMeta: metav1.ObjectMeta{
						Name: "gloo-gateway",
					},
					Spec: api.GatewayClassSpec{
						ControllerName: "solo.io/gloo-gateway",
						ParametersRef: &api.ParametersReference{
							Group: api.Group(gw2_v1alpha1.DataPlaneConfigGVK.Group),
							Kind:  "foo",
							Name:  "foo",
						},
					},
				},
				glooSvc: defaultGlooSvc(),
				gw:      defaultGateway(),
			}, &expectedOutput{
				convertErr: deployer.UnsupportedParametersRefKind,
			}),
			Entry("failed to get dataplaneconfig", &input{
				dInputs: defaultDeployerInputs(),
				gwc: &api.GatewayClass{
					ObjectMeta: metav1.ObjectMeta{
						Name: "gloo-gateway",
					},
					Spec: api.GatewayClassSpec{
						ControllerName: "solo.io/gloo-gateway",
						ParametersRef: &api.ParametersReference{
							Group:     api.Group(gw2_v1alpha1.DataPlaneConfigGVK.Group),
							Kind:      api.Kind(gw2_v1alpha1.DataPlaneConfigGVK.Kind),
							Name:      "foo",
							Namespace: &apiNamespace,
						},
					},
				},
				glooSvc: defaultGlooSvc(),
				gw:      defaultGateway(),
				dpc:     defaultDataPlaneConfig(),
			}, &expectedOutput{
				convertErr: deployer.GetDataPlaneConfigError,
			}),
		)
	})

})

// initialize a fake controller-runtime client with the given list of objects
func newFakeClientWithObjs(objs ...client.Object) client.Client {
	s := scheme.NewScheme()
	return fake.NewClientBuilder().WithScheme(s).WithObjects(objs...).Build()
}<|MERGE_RESOLUTION|>--- conflicted
+++ resolved
@@ -82,309 +82,12 @@
 		Expect(err).NotTo(HaveOccurred())
 	})
 
-<<<<<<< HEAD
-=======
-	It("should render the correct deployment when sds is enabled", func() {
-		inputs := &deployer.Inputs{
-			Dev:            false,
-			ControllerName: "foo",
-			IstioValues: bootstrap.IstioValues{
-				SDSEnabled: true,
-			},
-			ControlPlane: bootstrap.ControlPlane{
-				Kube: bootstrap.KubernetesControlPlaneConfig{XdsHost: "something.cluster.local", XdsPort: 1234},
-			},
-		}
-		d, err := deployer.NewDeployer(newFakeClientWithObjs(gwc), inputs)
-		Expect(err).ToNot(HaveOccurred(), "failed to create deployer with EnableAutoMtls and SdsEnabled")
-
-		// Create a Gateway
-		gw := &api.Gateway{
-			ObjectMeta: metav1.ObjectMeta{
-				Name:      "foo",
-				Namespace: "default",
-				UID:       "1235",
-			},
-			TypeMeta: metav1.TypeMeta{
-				Kind:       "Gateway",
-				APIVersion: "gateway.solo.io/v1beta1",
-			},
-			Spec: api.GatewaySpec{
-				GatewayClassName: "gloo-gateway",
-				Listeners: []api.Listener{
-					{
-						Name: "listener-1",
-						Port: 80,
-					},
-				},
-			},
-		}
-		objs, err := d.GetObjsToDeploy(context.Background(), gw)
-		Expect(err).NotTo(HaveOccurred())
-		Expect(objs).NotTo(BeEmpty())
-
-		// check that there are three containers in the deployment (istio-proxy, sds and gloo-proxy)
-		dep := func() *appsv1.Deployment {
-			for _, obj := range objs {
-				if dep, ok := obj.(*appsv1.Deployment); ok {
-					return dep
-				}
-			}
-			return nil
-		}()
-		Expect(dep).NotTo(BeNil())
-		Expect(dep.Spec.Template.Spec.Containers).To(HaveLen(3))
-	})
-
->>>>>>> 633e735d
 	It("should get gvks", func() {
 		gvks, err := d.GetGvksToWatch(context.Background())
 		Expect(err).NotTo(HaveOccurred())
 		Expect(gvks).NotTo(BeEmpty())
 	})
 
-<<<<<<< HEAD
-=======
-	It("should not fail with no ports", func() {
-		gw := &api.Gateway{
-			ObjectMeta: metav1.ObjectMeta{
-				Name:      "foo",
-				Namespace: "default",
-				UID:       "1235",
-			},
-			TypeMeta: metav1.TypeMeta{
-				Kind:       "Gateway",
-				APIVersion: "gateway.solo.io/v1beta1",
-			},
-			Spec: api.GatewaySpec{
-				GatewayClassName: "gloo-gateway",
-			},
-		}
-
-		objs, err := d.GetObjsToDeploy(context.Background(), gw)
-
-		Expect(err).NotTo(HaveOccurred())
-		Expect(objs).NotTo(BeEmpty())
-	})
-
-	It("should work with port offset", func() {
-		gw := &api.Gateway{
-			ObjectMeta: metav1.ObjectMeta{
-				Name:      "foo",
-				Namespace: "default",
-				UID:       "1235",
-			},
-			TypeMeta: metav1.TypeMeta{
-				Kind:       "Gateway",
-				APIVersion: "gateway.solo.io/v1beta1",
-			},
-			Spec: api.GatewaySpec{
-				GatewayClassName: "gloo-gateway",
-				Listeners: []api.Listener{
-					{
-						Name: "listener-1",
-						Port: 80,
-					},
-				},
-			},
-		}
-		objs, err := d.GetObjsToDeploy(context.Background(), gw)
-
-		Expect(err).NotTo(HaveOccurred())
-		Expect(objs).NotTo(BeEmpty())
-
-		svc := func() *corev1.Service {
-			for _, obj := range objs {
-				if svc, ok := obj.(*corev1.Service); ok {
-					return svc
-				}
-			}
-			return nil
-		}()
-		Expect(svc).NotTo(BeNil())
-
-		port := svc.Spec.Ports[0]
-		Expect(port.Port).To(Equal(int32(80)))
-		Expect(port.TargetPort.IntVal).To(Equal(int32(8080)))
-	})
-
-	It("should work with multiple duplicate ports", func() {
-		version.Version = "testversion"
-		gw := &api.Gateway{
-			ObjectMeta: metav1.ObjectMeta{
-				Name:      "foo",
-				Namespace: "default",
-				UID:       "1235",
-			},
-			TypeMeta: metav1.TypeMeta{
-				Kind:       "Gateway",
-				APIVersion: "gateway.solo.io/v1beta1",
-			},
-			Spec: api.GatewaySpec{
-				GatewayClassName: "gloo-gateway",
-				Listeners: []api.Listener{
-					{
-						Name: "listener-1",
-						Port: 80,
-					},
-					{
-						Name: "listener-2",
-						Port: 80,
-					},
-				},
-			},
-		}
-		objs, err := d.GetObjsToDeploy(context.Background(), gw)
-
-		Expect(err).NotTo(HaveOccurred())
-		Expect(objs).NotTo(BeEmpty())
-
-		svc := func() *corev1.Service {
-			for _, obj := range objs {
-				if svc, ok := obj.(*corev1.Service); ok {
-					return svc
-				}
-			}
-			return nil
-		}()
-		Expect(svc).NotTo(BeNil())
-
-		Expect(svc.Spec.Ports).To(HaveLen(1))
-		port := svc.Spec.Ports[0]
-		Expect(port.Port).To(Equal(int32(80)))
-		Expect(port.TargetPort.IntVal).To(Equal(int32(8080)))
-	})
-
-	It("should propagate version.Version to get deployment", func() {
-		version.Version = "testversion"
-		d, err := deployer.NewDeployer(newFakeClientWithObjs(gwc), &deployer.Inputs{
-			ControllerName: wellknown.GatewayControllerName,
-			Dev:            false,
-			ControlPlane: bootstrap.ControlPlane{
-				Kube: bootstrap.KubernetesControlPlaneConfig{XdsHost: "something.cluster.local", XdsPort: 1234},
-			},
-		})
-		Expect(err).NotTo(HaveOccurred())
-		gw := &api.Gateway{
-			ObjectMeta: metav1.ObjectMeta{
-				Name:      "foo",
-				Namespace: "default",
-				UID:       "1235",
-			},
-			TypeMeta: metav1.TypeMeta{
-				Kind:       "Gateway",
-				APIVersion: "gateway.solo.io/v1beta1",
-			},
-			Spec: api.GatewaySpec{
-				GatewayClassName: "gloo-gateway",
-				Listeners: []api.Listener{
-					{
-						Name: "listener-1",
-						Port: 80,
-					},
-				},
-			},
-		}
-		objs, err := d.GetObjsToDeploy(context.Background(), gw)
-
-		Expect(err).NotTo(HaveOccurred())
-		Expect(objs).NotTo(BeEmpty())
-
-		dep := func() *appsv1.Deployment {
-			for _, obj := range objs {
-				if dep, ok := obj.(*appsv1.Deployment); ok {
-					return dep
-				}
-			}
-			return nil
-		}()
-		Expect(dep).NotTo(BeNil())
-		Expect(dep.Spec.Template.Spec.Containers).NotTo(BeEmpty())
-		for _, c := range dep.Spec.Template.Spec.Containers {
-			Expect(c.Image).To(HaveSuffix(":testversion"))
-		}
-	})
-
-	It("should get objects with owner refs", func() {
-		gw := &api.Gateway{
-			ObjectMeta: metav1.ObjectMeta{
-				Name:      "foo",
-				Namespace: "default",
-				UID:       "1235",
-			},
-			TypeMeta: metav1.TypeMeta{
-				Kind:       "Gateway",
-				APIVersion: "gateway.solo.io/v1beta1",
-			},
-			Spec: api.GatewaySpec{
-				GatewayClassName: "gloo-gateway",
-				Listeners: []api.Listener{
-					{
-						Name: "listener-1",
-						Port: 8080,
-					},
-				},
-			},
-		}
-
-		objs, err := d.GetObjsToDeploy(context.Background(), gw)
-
-		Expect(err).NotTo(HaveOccurred())
-		Expect(objs).NotTo(BeEmpty())
-
-		for _, obj := range objs {
-			ownerRefs := obj.GetOwnerReferences()
-			Expect(ownerRefs).To(HaveLen(1))
-			Expect(ownerRefs[0].Name).To(Equal(gw.Name))
-			Expect(ownerRefs[0].UID).To(Equal(gw.UID))
-			Expect(ownerRefs[0].Kind).To(Equal(gw.Kind))
-			Expect(ownerRefs[0].APIVersion).To(Equal(gw.APIVersion))
-			Expect(*ownerRefs[0].Controller).To(BeTrue())
-		}
-	})
-
-	It("should config map with valid envoy yaml", func() {
-		gw := &api.Gateway{
-			ObjectMeta: metav1.ObjectMeta{
-				Name:      "foo",
-				Namespace: "default",
-				UID:       "1235",
-			},
-			TypeMeta: metav1.TypeMeta{
-				Kind:       "Gateway",
-				APIVersion: "gateway.solo.io/v1beta1",
-			},
-			Spec: api.GatewaySpec{
-				GatewayClassName: "gloo-gateway",
-			},
-		}
-
-		objs, err := d.GetObjsToDeploy(context.Background(), gw)
-
-		Expect(err).NotTo(HaveOccurred())
-		Expect(objs).NotTo(BeEmpty())
-
-		envoyYaml := getEnvoyConfig(objs)
-		Expect(envoyYaml).NotTo(BeEmpty())
-
-		// make sure it's valid yaml
-		var envoyConfig map[string]any
-
-		err = yaml.Unmarshal([]byte(envoyYaml), &envoyConfig)
-		Expect(err).NotTo(HaveOccurred(), "envoy config is not valid yaml: %s", envoyYaml)
-
-		// make sure the envoy node metadata looks right
-		node := envoyConfig["node"].(map[string]any)
-		Expect(node).To(HaveKeyWithValue("metadata", map[string]any{
-			"gateway": map[string]any{
-				"name":      gw.Name,
-				"namespace": gw.Namespace,
-			},
-		}))
-
-	})
-
->>>>>>> 633e735d
 	It("support segmenting by release", func() {
 		d1, err := deployer.NewDeployer(newFakeClientWithObjs(gwc), &deployer.Inputs{
 			ControllerName: wellknown.GatewayControllerName,
@@ -771,48 +474,6 @@
 					return nil
 				},
 			}),
-			Entry("no gloo svc", &input{
-				dInputs: defaultDeployerInputs(),
-				gwc:     defaultGatewayClass(),
-				glooSvc: &corev1.Service{
-					ObjectMeta: metav1.ObjectMeta{
-						Name:      "whoopsie",
-						Namespace: "gloo-system",
-					},
-					Spec: corev1.ServiceSpec{
-						Ports: []corev1.ServicePort{
-							{
-								Name: "grpc-xds",
-								Port: 1234,
-							},
-						},
-					},
-				},
-				gw: defaultGateway(),
-			}, &expectedOutput{
-				convertErr: deployer.NoGlooSvcFoundError,
-			}),
-			Entry("no xds port", &input{
-				dInputs: defaultDeployerInputs(),
-				gwc:     defaultGatewayClass(),
-				glooSvc: &corev1.Service{
-					ObjectMeta: metav1.ObjectMeta{
-						Name:      "gloo",
-						Namespace: "gloo-system",
-					},
-					Spec: corev1.ServiceSpec{
-						Ports: []corev1.ServicePort{
-							{
-								Name: "whoopsie",
-								Port: 1234,
-							},
-						},
-					},
-				},
-				gw: defaultGateway(),
-			}, &expectedOutput{
-				convertErr: deployer.NoXdsPortFoundError,
-			}),
 			Entry("no gateway class", &input{
 				dInputs: defaultDeployerInputs(),
 				gwc:     defaultGatewayClass(),
