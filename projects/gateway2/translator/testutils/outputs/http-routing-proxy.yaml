--- conflicted
+++ resolved
@@ -32,19 +32,12 @@
             options: {}
             routeAction:
               single:
-<<<<<<< HEAD
                 kube:
                   port: 8080
                   ref:
                     name: bar-svc
                     namespace: default
-        http~example.com:
-=======
-                upstream:
-                  name: default-bar-svc-8080
-                  namespace: default
         http~example_com:
->>>>>>> 2c619a5c
           domains:
           - example.com
           name: http~example_com
@@ -54,19 +47,12 @@
             options: {}
             routeAction:
               single:
-<<<<<<< HEAD
                 kube:
                   port: 80
                   ref:
                     name: example-svc
                     namespace: default
-        http~foo.example.com:
-=======
-                upstream:
-                  name: default-example-svc-80
-                  namespace: default
         http~foo_example_com:
->>>>>>> 2c619a5c
           domains:
           - foo.example.com
           name: http~foo_example_com
