{
  "name": "gloosnapshot.gloo.solo.io",
  "version": "gloosnapshot",
  "imports": [
    "github.com/solo-io/solo-kit/api/external/kubernetes",
    "github.com/solo-io/gloo/projects/gloo/api/external/solo/ratelimit"
  ],
  "resource_groups": {
    "api.gloosnapshot.gloo.solo.io": [
      {
        "name": "Artifact",
        "package": "gloo.solo.io"
      },
      {
        "name": "Endpoint",
        "package": "gloo.solo.io"
      },
      {
        "name": "Proxy",
        "package": "gloo.solo.io"
      },
      {
        "name": "UpstreamGroup",
        "package": "gloo.solo.io"
      },
      {
        "name": "Secret",
        "package": "gloo.solo.io"
      },
      {
        "name": "Upstream",
        "package": "gloo.solo.io"
      },
      {
        "name": "AuthConfig",
        "package": "enterprise.gloo.solo.io"
      },
      {
        "name": "RateLimitConfig",
        "package": "github.com/solo-io/gloo/projects/gloo/pkg/api/external/solo/ratelimit"
      },
      {
        "name": "VirtualService",
        "package": "gateway.solo.io",
        "version": "v1"
      },
      {
        "name": "RouteTable",
        "package": "gateway.solo.io",
        "version": "v1"
      },
      {
        "name": "Gateway",
        "package": "gateway.solo.io",
        "version": "v1"
      },
      {
        "name": "VirtualHostOption",
        "package": "gateway.solo.io",
        "version": "v1"
      },
      {
        "name": "RouteOption",
        "package": "gateway.solo.io",
        "version": "v1"
      },
      {
        "name": "MatchableHttpGateway",
        "package": "gateway.solo.io",
        "version": "v1"
      },
      {
        "name": "MatchableTcpGateway",
        "package": "gateway.solo.io",
        "version": "v1"
      },
      {
        "name": "GraphQLApi",
        "package": "graphql.gloo.solo.io"
      }
    ]
<<<<<<< HEAD
  },
  "gen_kube_types": false,
  "gen_kube_validation_schemas": true
=======
  }
>>>>>>> 03bea164
}<|MERGE_RESOLUTION|>--- conflicted
+++ resolved
@@ -79,11 +79,7 @@
         "package": "graphql.gloo.solo.io"
       }
     ]
-<<<<<<< HEAD
   },
   "gen_kube_types": false,
-  "gen_kube_validation_schemas": true
-=======
-  }
->>>>>>> 03bea164
+  "gen_kube_validation_schemas": false
 }