--- conflicted
+++ resolved
@@ -463,11 +463,7 @@
 .PHONY: gloo-race-docker
 gloo-race-docker: $(GLOO_RACE_OUT_DIR)/.gloo-race-docker ## gloo-race-docker
 $(GLOO_RACE_OUT_DIR)/.gloo-race-docker: $(GLOO_RACE_OUT_DIR)/gloo-linux-amd64 $(GLOO_RACE_OUT_DIR)/Dockerfile
-<<<<<<< HEAD
-	docker buildx build --load $(call get_test_tag_option,gloo) $(GLOO_RACE_OUT_DIR) \
-=======
 	docker build $(call get_test_tag_option,gloo) $(GLOO_RACE_OUT_DIR) \
->>>>>>> 477bf804
 		--build-arg ENVOY_IMAGE=$(ENVOY_GLOO_IMAGE) --build-arg GOARCH=amd64 $(PLATFORM) \
 		-t $(IMAGE_REPO)/gloo:$(VERSION)-race $(QUAY_EXPIRATION_LABEL)
 	touch $@
@@ -728,31 +724,18 @@
 endif
 
 .PHONY: docker docker-push
-<<<<<<< HEAD
-docker: ## Build all Docker images
-docker: docker-local docker-ci
-=======
 docker: docker-local docker-non-arm
->>>>>>> 477bf804
 
 .PHONY: docker-local
 docker-local: discovery-docker gloo-docker  \
 		gloo-envoy-wrapper-docker certgen-docker sds-docker \
 		ingress-docker access-logger-docker kubectl-docker
 
-<<<<<<< HEAD
-.PHONY: docker-ci
-ifeq ($(UNAME_M), arm64)
-docker-ci:
-else
-docker-ci: gloo-race-docker
-=======
 .PHONY: docker-non-arm
 ifeq ($(UNAME_M), arm64)
 docker-non-arm:
 else
 docker-non-arm: gloo-race-docker
->>>>>>> 477bf804
 endif
 
 .PHONY: docker-push-local-arm
@@ -763,11 +746,7 @@
 # to be used for local testing.
 # docker-push-non-arm is intended to be run on CI only, where as docker-push-local is inteneded for local builds. Primarily used for arm support.
 .PHONY: docker-push
-<<<<<<< HEAD
-docker-push: docker-push-local docker-push-ci
-=======
 docker-push: docker-push-local docker-push-non-arm
->>>>>>> 477bf804
 
 .PHONY: docker-push-local
 docker-push-local: $(DOCKER_IMAGES)
@@ -782,13 +761,8 @@
 	docker push $(IMAGE_REPO)/access-logger:$(VERSION)
 endif
 
-<<<<<<< HEAD
-.PHONY: docker-push-ci
-docker-push-ci:
-=======
 .PHONY: docker-push-non-arm
 docker-push-non-arm:
->>>>>>> 477bf804
 ifneq ($(and $(filter $(CREATE_ASSETS), "true"), $(filter-out $(UNAME_M), arm64)),)
 	docker push $(IMAGE_REPO)/gloo:$(VERSION)-race
 endif
